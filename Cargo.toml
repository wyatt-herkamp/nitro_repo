[package]
name = "nitro_repo"
version = "0.1.0"
authors = ["Wyatt Jacob Herkamp <wherkamp@kingtux.me>"]
edition = "2021"
build = "build.rs"
# See more keys and their definitions at https://doc.rust-lang.org/cargo/reference/manifest.html

[package.metadata.deb]
depends = "$auto, systemd"
extended-description = "An open source artifact manager. Written in Rust back end and an React front end to create a fast and modern experience "
section = "admin"
priority = "optional"
assets = [
    ["target/release/nitro_repo", "usr/bin/nitro_repo", "755"],
    ["other/nitro_repo.service", "/lib/systemd/system/nitro_repo.service", "644"],
]

[dependencies]
# Web
actix = "0.12.0"
<<<<<<< HEAD
actix-web = { version = "4.0.0-beta.18", features = ["openssl"] }
actix-cors = "0.6.0-beta.8"
actix-service = "2.0.1"
actix-multipart = "0.4.0-beta.10"
openssl = { version = "0.10", features = ["v110"], optional = true }
actix-files = "0.6.0-beta.12"
=======
actix-web = { version = "4.0.0", features = ["openssl"] }
actix-cors = "0.6.0"
actix-service = "2.0.1"
actix-multipart = "0.4.0"
openssl = { version = "0.10", features = ["v110"], optional = true }
actix-files = "0.6.0"
>>>>>>> 5718c149
# Partly Web
lettre = "0.10.0-rc.4"
# Database
diesel = { version = "1.4.8", features = ["mysql", "r2d2"] }
diesel_migrations = "1.4.0"
r2d2 = "0.8.9"
r2d2_mysql = "*"
# Config
dotenv = "0.15.0"
# Serde
serde = { version = "1.0.130", features = ["derive"] }
serde_json = "1.0.71"
futures = "0.3.17"
serde-xml-rs = "0.5.1"
serde_yaml = { version = "0.8.21" }
toml = "0.5.8"

# utils
rand = "0.8.4"
rand_core = { version = "0.6.3", features = ["std"] }
rust-embed = { version = "6.2.0", features = ["interpolate-folder-path"] }
argon2 = "0.3.1"
chrono = "0.4.19"
regex = "1.5.4"
glob = "0.3.0"
futures-util = "0.3.17"
time = "0.3.5"
base64 = "0.13.0"
tokio = "1.14.0"
# Log
nitro_log = { git = "https://github.com/wherkamp/nitro_log", features = ["time", "colors"] }
log = "0.4.14"
# Rust Internal
strum = { version = "0.24.0", features = ["derive"] }
strum_macros = "0.24.0"
derive_more = "0.99.14"
async-trait = "0.1.51"
# Badge Stuff
badge-maker = "0.2.0"
usvg = "0.20.0"
resvg = "0.20.0"
tiny-skia = "0.6.1"
# Webhook
webhook = "2.0.0"
zip = "0.5.13"

[build-dependencies]
zip = "0.5.13"
walkdir = "2.3.2"
[features]
default = ["frontend"]
# Defines a feature named `webp` that does not enable any other features.
ssl = ["openssl", "actix-web/openssl"]
dev-frontend = []
frontend = []<|MERGE_RESOLUTION|>--- conflicted
+++ resolved
@@ -19,21 +19,12 @@
 [dependencies]
 # Web
 actix = "0.12.0"
-<<<<<<< HEAD
-actix-web = { version = "4.0.0-beta.18", features = ["openssl"] }
-actix-cors = "0.6.0-beta.8"
-actix-service = "2.0.1"
-actix-multipart = "0.4.0-beta.10"
-openssl = { version = "0.10", features = ["v110"], optional = true }
-actix-files = "0.6.0-beta.12"
-=======
 actix-web = { version = "4.0.0", features = ["openssl"] }
 actix-cors = "0.6.0"
 actix-service = "2.0.1"
 actix-multipart = "0.4.0"
 openssl = { version = "0.10", features = ["v110"], optional = true }
 actix-files = "0.6.0"
->>>>>>> 5718c149
 # Partly Web
 lettre = "0.10.0-rc.4"
 # Database
