--- conflicted
+++ resolved
@@ -19,21 +19,12 @@
 [dependencies]
 # Web
 actix = "0.12.0"
-<<<<<<< HEAD
-actix-web = { version = "4.0.0-beta.21", features = ["openssl"] }
+actix-web = { version = "4.0.0-beta.18", features = ["openssl"] }
 actix-cors = "0.6.0-beta.8"
 actix-service = "2.0.1"
-actix-multipart = "0.4.0-beta.12"
-openssl = { version = "0.10.38", features = ["v110"], optional = true }
-actix-files = "0.6.0-beta.15"
-=======
-actix-web = { version = "4.0.0-rc.3", features = ["openssl"] }
-actix-cors = "0.6.0-beta.8"
-actix-service = "2.0.1"
-actix-multipart = "0.4.0-beta.13"
+actix-multipart = "0.4.0-beta.10"
 openssl = { version = "0.10", features = ["v110"], optional = true }
-actix-files = "0.6.0-beta.16"
->>>>>>> 8c954c05
+actix-files = "0.6.0-beta.12"
 # Partly Web
 lettre = "0.10.0-rc.4"
 # Database
