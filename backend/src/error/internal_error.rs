use std::error::Error;
use std::str::ParseBoolError;
use std::string::FromUtf8Error;
use std::time::SystemTimeError;

use crate::storage::error::StorageError;

use crate::system::permissions::PermissionError;

use actix_web::ResponseError;
use base64::DecodeError;
use handlebars::RenderError;
use this_actix_error::ActixError;
use thiserror::Error;

<<<<<<< HEAD
/// Errors that happen internally to the system.
/// Not as a direct result of a Request
#[derive(Error, Debug)]
=======
#[derive(Error, Debug, ActixError)]
>>>>>>> 5e0531a0
pub enum InternalError {
    #[error("JSON error {0}")]
    JSONError(#[from]serde_json::Error),
    #[error("IO error {0}")]
    IOError(#[from]std::io::Error),
    #[error("DB error {0}")]
<<<<<<< HEAD
    DBError(sea_orm::error::DbErr),
    #[error("Boolean Parse Error")]
    BooleanParseError(ParseBoolError),
=======
    DBError(#[from]diesel::result::Error),
    #[error("Actix Error")]
    ActixWebError(#[from]actix_web::Error),
    #[error("R2d2 Parse Error")]
    R2D2Error(#[from]r2d2::Error),
    #[status_code(400)]
>>>>>>> 5e0531a0
    #[error("Decode Error")]
    DecodeError(#[from]DecodeError),
    #[status_code(400)]
    #[message("Not UTF-8 Frmat")]
    #[error("UTF Decode Error")]
    UTF8Error(#[from]FromUtf8Error),
    #[error("SMTP Error")]
<<<<<<< HEAD
    SMTPTransportError(lettre::transport::smtp::Error),
=======
    SMTPTransportError(#[from]lettre::transport::smtp::Error),
    #[error("Missing Argument {0}")]
    MissingArgument(String),
    #[error("Not Found")]
    NotFound,
>>>>>>> 5e0531a0
    #[error("Internal Error {0}")]
    Error(String),
    #[error("Missing Config Value {0}")]
    ConfigError(String),
    #[error("Storage Error: {0}")]
    StorageError(StorageError),
    #[error("Invalid Repository Type {0}")]
    InvalidRepositoryType(String),
<<<<<<< HEAD
}
impl ResponseError for InternalError {}
impl From<StorageError> for InternalError {
    fn from(storage_error: StorageError) -> Self {
        InternalError::StorageError(storage_error)
    }
}

impl From<DecodeError> for InternalError {
    fn from(err: DecodeError) -> InternalError {
        InternalError::DecodeError(err)
    }
}

impl From<chrono::ParseError> for InternalError {
    fn from(err: chrono::ParseError) -> InternalError {
        InternalError::Error(err.to_string())
    }
}

impl From<std::io::Error> for InternalError {
    fn from(err: std::io::Error) -> InternalError {
        InternalError::IOError(err)
    }
}

impl From<serde_json::Error> for InternalError {
    fn from(err: serde_json::Error) -> InternalError {
        InternalError::JSONError(err)
    }
}

impl From<FromUtf8Error> for InternalError {
    fn from(err: FromUtf8Error) -> InternalError {
        InternalError::UTF8Error(err)
    }
}

impl From<Box<dyn Error>> for InternalError {
    fn from(err: Box<dyn Error>) -> InternalError {
        InternalError::Error(err.to_string())
    }
}

impl From<sea_orm::DbErr> for InternalError {
    fn from(err: sea_orm::DbErr) -> InternalError {
        InternalError::DBError(err)
=======
    #[status_code(403)]
    #[error("Permission Error: {0}")]
    PermissionError(#[from]crate::system::permissions::PermissionError),
    #[error("Internal Error: {0}")]
    RenderError(#[from] RenderError),
    #[status_code(400)]
    #[message("Unable to Parse the Date Format")]
    #[error("Chrono Parse Error")]
    ChronoParseError(#[from] chrono::ParseError),
    #[error("Unable to convert date")]
    SystemTimeError(#[from] SystemTimeError),
}

pub type NResult<T> = Result<T, InternalError>;

impl InternalError {
    pub fn json_error(&self) -> HttpResponse {
        let result = HttpResponse::Ok()
            .status(StatusCode::INTERNAL_SERVER_ERROR)
            .content_type("text/plain")
            .body(self.to_string());
        result
>>>>>>> 5e0531a0
    }
}

impl From<argon2::password_hash::Error> for InternalError {
<<<<<<< HEAD
    fn from(err: argon2::password_hash::Error) -> InternalError {
        InternalError::Error(err.to_string())
    }
}

impl From<handlebars::RenderError> for InternalError {
    fn from(err: handlebars::RenderError) -> InternalError {
        InternalError::Error(err.to_string())
    }
}

impl From<SystemTimeError> for InternalError {
    fn from(err: SystemTimeError) -> InternalError {
=======
    fn from(err: argon2::password_hash::Error) -> Self {
>>>>>>> 5e0531a0
        InternalError::Error(err.to_string())
    }
}

<<<<<<< HEAD
impl From<lettre::transport::smtp::Error> for InternalError {
    fn from(err: lettre::transport::smtp::Error) -> InternalError {
        InternalError::SMTPTransportError(err)
    }
}

impl From<ParseBoolError> for InternalError {
    fn from(err: ParseBoolError) -> InternalError {
        InternalError::BooleanParseError(err)
    }
}
impl From<PermissionError> for InternalError {
    fn from(err: PermissionError) -> InternalError {
        InternalError::ConfigError(err.to_string())
=======
impl From<&str> for InternalError {
    fn from(error: &str) -> Self {
        InternalError::Error(error.to_string())
>>>>>>> 5e0531a0
    }
}<|MERGE_RESOLUTION|>--- conflicted
+++ resolved
@@ -3,57 +3,35 @@
 use std::string::FromUtf8Error;
 use std::time::SystemTimeError;
 
-use crate::storage::error::StorageError;
-
+use actix_web::http::StatusCode;
+use actix_web::HttpResponse;
+use base64::DecodeError;
+use thiserror::Error;
 use crate::system::permissions::PermissionError;
 
-use actix_web::ResponseError;
-use base64::DecodeError;
-use handlebars::RenderError;
-use this_actix_error::ActixError;
-use thiserror::Error;
-
-<<<<<<< HEAD
 /// Errors that happen internally to the system.
 /// Not as a direct result of a Request
-#[derive(Error, Debug)]
-=======
 #[derive(Error, Debug, ActixError)]
->>>>>>> 5e0531a0
 pub enum InternalError {
     #[error("JSON error {0}")]
-    JSONError(#[from]serde_json::Error),
+    JSONError(serde_json::Error),
     #[error("IO error {0}")]
-    IOError(#[from]std::io::Error),
+    IOError(std::io::Error),
     #[error("DB error {0}")]
-<<<<<<< HEAD
     DBError(sea_orm::error::DbErr),
     #[error("Boolean Parse Error")]
     BooleanParseError(ParseBoolError),
-=======
-    DBError(#[from]diesel::result::Error),
-    #[error("Actix Error")]
-    ActixWebError(#[from]actix_web::Error),
-    #[error("R2d2 Parse Error")]
-    R2D2Error(#[from]r2d2::Error),
-    #[status_code(400)]
->>>>>>> 5e0531a0
     #[error("Decode Error")]
-    DecodeError(#[from]DecodeError),
-    #[status_code(400)]
-    #[message("Not UTF-8 Frmat")]
+    DecodeError(DecodeError),
     #[error("UTF Decode Error")]
-    UTF8Error(#[from]FromUtf8Error),
+    UTF8Error(FromUtf8Error),
     #[error("SMTP Error")]
-<<<<<<< HEAD
-    SMTPTransportError(lettre::transport::smtp::Error),
-=======
     SMTPTransportError(#[from]lettre::transport::smtp::Error),
     #[error("Missing Argument {0}")]
     MissingArgument(String),
     #[error("Not Found")]
     NotFound,
->>>>>>> 5e0531a0
+    SMTPTransportError(lettre::transport::smtp::Error),
     #[error("Internal Error {0}")]
     Error(String),
     #[error("Missing Config Value {0}")]
@@ -62,12 +40,28 @@
     StorageError(StorageError),
     #[error("Invalid Repository Type {0}")]
     InvalidRepositoryType(String),
-<<<<<<< HEAD
+    #[error("Permission Error: {0}")]
+    PermissionError(crate::system::permissions::PermissionError),
+    #[error("THE INTERNAL WEBSITE HAS BROKEN DOWN. PLEASE REPORT to https://github.com/wherkamp/nitro_repo and restart application")]
+    DeadSite,
 }
 impl ResponseError for InternalError {}
 impl From<StorageError> for InternalError {
     fn from(storage_error: StorageError) -> Self {
         InternalError::StorageError(storage_error)
+    }
+}
+
+impl actix_web::error::ResponseError for InternalError {
+    fn error_response(&self) -> HttpResponse {
+        self.json_error()
+    }
+}
+
+//from<Error>
+impl From<PermissionError> for InternalError {
+    fn from(err: PermissionError) -> InternalError {
+        InternalError::PermissionError(err)
     }
 }
 
@@ -83,18 +77,6 @@
     }
 }
 
-impl From<std::io::Error> for InternalError {
-    fn from(err: std::io::Error) -> InternalError {
-        InternalError::IOError(err)
-    }
-}
-
-impl From<serde_json::Error> for InternalError {
-    fn from(err: serde_json::Error) -> InternalError {
-        InternalError::JSONError(err)
-    }
-}
-
 impl From<FromUtf8Error> for InternalError {
     fn from(err: FromUtf8Error) -> InternalError {
         InternalError::UTF8Error(err)
@@ -107,38 +89,19 @@
     }
 }
 
-impl From<sea_orm::DbErr> for InternalError {
-    fn from(err: sea_orm::DbErr) -> InternalError {
+impl From<diesel::result::Error> for InternalError {
+    fn from(err: diesel::result::Error) -> InternalError {
         InternalError::DBError(err)
-=======
-    #[status_code(403)]
-    #[error("Permission Error: {0}")]
-    PermissionError(#[from]crate::system::permissions::PermissionError),
-    #[error("Internal Error: {0}")]
-    RenderError(#[from] RenderError),
-    #[status_code(400)]
-    #[message("Unable to Parse the Date Format")]
-    #[error("Chrono Parse Error")]
-    ChronoParseError(#[from] chrono::ParseError),
-    #[error("Unable to convert date")]
-    SystemTimeError(#[from] SystemTimeError),
+    }
 }
 
-pub type NResult<T> = Result<T, InternalError>;
-
-impl InternalError {
-    pub fn json_error(&self) -> HttpResponse {
-        let result = HttpResponse::Ok()
-            .status(StatusCode::INTERNAL_SERVER_ERROR)
-            .content_type("text/plain")
-            .body(self.to_string());
-        result
->>>>>>> 5e0531a0
+impl From<r2d2::Error> for InternalError {
+    fn from(err: r2d2::Error) -> InternalError {
+        InternalError::R2D2Error(err)
     }
 }
 
 impl From<argon2::password_hash::Error> for InternalError {
-<<<<<<< HEAD
     fn from(err: argon2::password_hash::Error) -> InternalError {
         InternalError::Error(err.to_string())
     }
@@ -150,16 +113,30 @@
     }
 }
 
+impl From<serde_json::Error> for InternalError {
+    fn from(err: serde_json::Error) -> InternalError {
+        InternalError::JSONError(err)
+    }
+}
+
+impl From<actix_web::Error> for InternalError {
+    fn from(err: actix_web::Error) -> InternalError {
+        InternalError::ActixWebError(err)
+    }
+}
+
 impl From<SystemTimeError> for InternalError {
     fn from(err: SystemTimeError) -> InternalError {
-=======
-    fn from(err: argon2::password_hash::Error) -> Self {
->>>>>>> 5e0531a0
         InternalError::Error(err.to_string())
     }
 }
 
-<<<<<<< HEAD
+impl From<std::io::Error> for InternalError {
+    fn from(err: std::io::Error) -> InternalError {
+        InternalError::IOError(err)
+    }
+}
+
 impl From<lettre::transport::smtp::Error> for InternalError {
     fn from(err: lettre::transport::smtp::Error) -> InternalError {
         InternalError::SMTPTransportError(err)
@@ -171,13 +148,9 @@
         InternalError::BooleanParseError(err)
     }
 }
-impl From<PermissionError> for InternalError {
-    fn from(err: PermissionError) -> InternalError {
-        InternalError::ConfigError(err.to_string())
-=======
+
 impl From<&str> for InternalError {
     fn from(error: &str) -> Self {
         InternalError::Error(error.to_string())
->>>>>>> 5e0531a0
     }
 }