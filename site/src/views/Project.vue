<<<<<<< HEAD
<template>
  <el-container>
    <el-aside width="200px">Aside</el-aside>
    <el-container>
      <el-header>My Project</el-header>
      <el-main>Main</el-main>
    </el-container>
  </el-container>

</template>
=======
<template></template>
>>>>>>> a30a970c

<script lang="ts">
import {getProject} from "@/backend/api/Repository";
import {Project} from "@/backend/Response";
import {defineComponent, ref} from "vue";
import {useRoute} from "vue-router";

export default defineComponent({
  setup() {
    const route = useRoute();
    const storage = route.params.storage as string;
    const repository = route.params.repo as string;
    let catchAll = route.params.catchAll as string;
    const project = ref<Project | undefined>(undefined);
    const getInfo = async () => {
      let value = await getProject(storage, repository, catchAll);
      project.value = value;
    };
    getInfo();
    return {project}
  },
});
</script><|MERGE_RESOLUTION|>--- conflicted
+++ resolved
@@ -1,17 +1,4 @@
-<<<<<<< HEAD
-<template>
-  <el-container>
-    <el-aside width="200px">Aside</el-aside>
-    <el-container>
-      <el-header>My Project</el-header>
-      <el-main>Main</el-main>
-    </el-container>
-  </el-container>
-
-</template>
-=======
 <template></template>
->>>>>>> a30a970c
 
 <script lang="ts">
 import {getProject} from "@/backend/api/Repository";
@@ -31,7 +18,6 @@
       project.value = value;
     };
     getInfo();
-    return {project}
   },
 });
 </script>