name: Push

on:
  push:
    branches: [ master ]

env:
  CARGO_TERM_COLOR: always
jobs:
  build:
    runs-on: ubuntu-latest
    strategy:
      matrix:
        rust:
          - stable
          - 1.58.1
    steps:
      - uses: actions/checkout@v2
      - name: Use Node.js
        uses: actions/setup-node@v2
        with:
          working-directory: site
          node-version: 16.x
      - name: Install Site
        working-directory: site
        run: npm install
<<<<<<< HEAD
      - name: Install toolchain
        uses: actions-rs/toolchain@v1
        with:
          toolchain: ${{ matrix.rust }}
          override: true
      - name: Run cargo build
        uses: actions-rs/cargo@v1
        with:
          command: build
          args: --no-default-features
=======
      - uses: Swatinem/rust-cache@v1
      - name: Update Rust
        run: rustup update
      - name: Build
        run: sh build.sh
  clippy_check:
    runs-on: ubuntu-latest
    steps:
      - uses: actions/checkout@v1
      - run: rustup component add clippy
      - uses: actions-rs/clippy-check@v1
        with:
          token: ${{ secrets.GITHUB_TOKEN }}
>>>>>>> 05611ca7
<|MERGE_RESOLUTION|>--- conflicted
+++ resolved
@@ -9,11 +9,6 @@
 jobs:
   build:
     runs-on: ubuntu-latest
-    strategy:
-      matrix:
-        rust:
-          - stable
-          - 1.58.1
     steps:
       - uses: actions/checkout@v2
       - name: Use Node.js
@@ -24,18 +19,6 @@
       - name: Install Site
         working-directory: site
         run: npm install
-<<<<<<< HEAD
-      - name: Install toolchain
-        uses: actions-rs/toolchain@v1
-        with:
-          toolchain: ${{ matrix.rust }}
-          override: true
-      - name: Run cargo build
-        uses: actions-rs/cargo@v1
-        with:
-          command: build
-          args: --no-default-features
-=======
       - uses: Swatinem/rust-cache@v1
       - name: Update Rust
         run: rustup update
@@ -48,5 +31,4 @@
       - run: rustup component add clippy
       - uses: actions-rs/clippy-check@v1
         with:
-          token: ${{ secrets.GITHUB_TOKEN }}
->>>>>>> 05611ca7
+          token: ${{ secrets.GITHUB_TOKEN }}