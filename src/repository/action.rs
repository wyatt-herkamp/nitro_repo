use diesel::MysqlConnection;
use diesel::prelude::*;

use crate::repository;
<<<<<<< HEAD
use crate::repository::models::{DeploySettings, Repository, RepositoryListResponse};
=======
use crate::repository::models::{Repository, RepositoryListResponse, RepositorySettings, SecurityRules};
>>>>>>> a7101d7c

pub fn update_repo(repo: &Repository, conn: &MysqlConnection) -> Result<(), diesel::result::Error> {
    use crate::schema::repositories::dsl::*;
    let _result1 = diesel::update(repositories.filter(id.eq(repo.id)))
        .set((
            settings.eq(repo.settings.clone()),
            security.eq(repo.security.clone()),
        ))
        .execute(conn);
    Ok(())
}

<<<<<<< HEAD
pub fn update_deploy_settings(repo: &i64, deploy: &DeploySettings, conn: &MysqlConnection) -> Result<(), diesel::result::Error> {
    use crate::schema::repositories::dsl::*;
    let _result1 = diesel::update(repositories.filter(id.eq(repo)))
        .set((
            deploy_settings.eq(deploy),
        ))
        .execute(conn);
=======
pub fn update_repo_settings(repo: &i64, s: &RepositorySettings, conn: &MysqlConnection) -> Result<(), diesel::result::Error> {
    use crate::schema::repositories::dsl::*;
    let _result1 = diesel::update(repositories.filter(id.eq(repo)))
        .set((
            settings.eq(s),
        ))
        .execute(conn)?;
    Ok(())
}

pub fn update_repo_security(repo: &i64, rules: &SecurityRules, conn: &MysqlConnection) -> Result<(), diesel::result::Error> {
    use crate::schema::repositories::dsl::*;
    let _result1 = diesel::update(repositories.filter(id.eq(repo)))
        .set((
            security.eq(rules),
        ))
        .execute(conn)?;
>>>>>>> a7101d7c
    Ok(())
}

pub fn get_repo_by_name_and_storage(
    repo: &String,
    _storage: &i64,
    conn: &MysqlConnection,
) -> Result<Option<repository::models::Repository>, diesel::result::Error> {
    use crate::schema::repositories::dsl::*;

    let found_mod = repositories
        .filter(name.like(repo).and(storage.eq(storage)))
        .first::<repository::models::Repository>(conn)
        .optional()?;

    Ok(found_mod)
}

pub fn get_repo_by_id(
    repo: &i64,
    conn: &MysqlConnection,
) -> Result<Option<repository::models::Repository>, diesel::result::Error> {
    use crate::schema::repositories::dsl::*;

    let found_mod = repositories
        .filter(id.eq(repo))
        .first::<repository::models::Repository>(conn)
        .optional()?;

    Ok(found_mod)
}

pub fn add_new_repository(
    s: &Repository,
    conn: &MysqlConnection,
) -> Result<(), diesel::result::Error> {
    use crate::schema::repositories::dsl::*;
    diesel::insert_into(repositories)
        .values(s)
        .execute(conn)
        .unwrap();
    Ok(())
}

pub fn get_repositories(
    conn: &MysqlConnection,
) -> Result<Vec<RepositoryListResponse>, diesel::result::Error> {
    use crate::schema::repositories::dsl::*;
    repositories
        .select((id, name, repo_type, storage))
        .load::<RepositoryListResponse>(conn)
}

pub fn get_repositories_by_storage(
    _storage: &i64,
    conn: &MysqlConnection,
) -> Result<Vec<repository::models::Repository>, diesel::result::Error> {
    use crate::schema::repositories::dsl::*;
    repositories
        .filter(storage.eq(storage))
        .load::<repository::models::Repository>(conn)
}<|MERGE_RESOLUTION|>--- conflicted
+++ resolved
@@ -2,11 +2,8 @@
 use diesel::prelude::*;
 
 use crate::repository;
-<<<<<<< HEAD
 use crate::repository::models::{DeploySettings, Repository, RepositoryListResponse};
-=======
-use crate::repository::models::{Repository, RepositoryListResponse, RepositorySettings, SecurityRules};
->>>>>>> a7101d7c
+use crate::repository::models::{ RepositorySettings, SecurityRules};
 
 pub fn update_repo(repo: &Repository, conn: &MysqlConnection) -> Result<(), diesel::result::Error> {
     use crate::schema::repositories::dsl::*;
@@ -19,7 +16,6 @@
     Ok(())
 }
 
-<<<<<<< HEAD
 pub fn update_deploy_settings(repo: &i64, deploy: &DeploySettings, conn: &MysqlConnection) -> Result<(), diesel::result::Error> {
     use crate::schema::repositories::dsl::*;
     let _result1 = diesel::update(repositories.filter(id.eq(repo)))
@@ -27,7 +23,9 @@
             deploy_settings.eq(deploy),
         ))
         .execute(conn);
-=======
+    Ok(())
+}
+
 pub fn update_repo_settings(repo: &i64, s: &RepositorySettings, conn: &MysqlConnection) -> Result<(), diesel::result::Error> {
     use crate::schema::repositories::dsl::*;
     let _result1 = diesel::update(repositories.filter(id.eq(repo)))
@@ -45,7 +43,6 @@
             security.eq(rules),
         ))
         .execute(conn)?;
->>>>>>> a7101d7c
     Ok(())
 }
 
@@ -63,7 +60,6 @@
 
     Ok(found_mod)
 }
-
 pub fn get_repo_by_id(
     repo: &i64,
     conn: &MysqlConnection,
