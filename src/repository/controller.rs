use crate::api_response::{APIResponse, SiteResponse};

use crate::repository::action::{get_repo_by_name_and_storage, get_repositories_by_storage};
use crate::repository::maven::MavenHandler;
use crate::repository::models::Repository;
use crate::repository::repository::{RepoResponse, RepositoryRequest, RepositoryType};

use crate::storage::action::{get_storage_by_name, get_storages};

use crate::utils::get_accept;
use crate::DbPool;
use actix_files::NamedFile;

use actix_web::web::Bytes;
use actix_web::{get, head, patch, post, put, web, HttpRequest, HttpResponse};

use crate::error::response::{bad_request, i_am_a_teapot, not_found};
use crate::repository::repository::RepoResponse::BadRequest;
use actix_web::http::StatusCode;
use serde::{Deserialize, Serialize};
use std::fs::read_to_string;
use std::path::Path;
use crate::repository::npm::NPMHandler;

//

#[derive(Debug, Clone, Serialize, Deserialize)]
pub struct ListRepositories {
    pub repositories: Vec<Repository>,
}

#[get("/storages.json")]
pub async fn browse(pool: web::Data<DbPool>, r: HttpRequest) -> SiteResponse {
    let connection = pool.get()?;

    let vec = get_storages(&connection)?;
    let mut storages = Vec::new();
    for x in vec {
        storages.push(x.name);
    }
    return APIResponse::respond_new(Some(storages), &r);
}

#[get("/storages/{storage}.json")]
pub async fn browse_storage(
    pool: web::Data<DbPool>,
    r: HttpRequest,
    path: web::Path<String>,
) -> SiteResponse {
    let connection = pool.get()?;

    let storage = get_storage_by_name(&path.0, &connection)?;
    if storage.is_none() {
        return not_found();
    }
    let storage = storage.unwrap();
    let vec = get_repositories_by_storage(&storage.id, &connection)?;
    let mut repos = Vec::new();
    for x in vec {
        repos.push(x.name);
    }
    return APIResponse::respond_new(Some(repos), &r);
}

#[get("/storages/{storage}/{repository}/{file:.*}")]
pub async fn get_repository(
    pool: web::Data<DbPool>,
    r: HttpRequest,
    path: web::Path<(String, String, String)>,
) -> SiteResponse {
    let connection = pool.get()?;

    let storage = get_storage_by_name(&path.0 .0, &connection)?;
    if storage.is_none() {
        return not_found();
    }
    let storage = storage.unwrap();
    let repository = get_repo_by_name_and_storage(&path.0 .1, &storage.id, &connection)?;
    if repository.is_none() {
        return not_found();
    }
    let repository = repository.unwrap();

<<<<<<< HEAD
    let request = RepositoryRequest {
        //TODO DONT DO THIS
        request: r.clone(),
        storage: storage,
        repository: repository,
        value: string,
    };
    let x = match t.as_str() {
        "maven" => MavenHandler::handle_get(request, &connection),
        "npm" => NPMHandler::handle_get(request, &connection),
=======
    let request = RepositoryRequest::new(storage, repository, path.0 .2);
    let x = match request.repository.repo_type.as_str() {
        "maven" => MavenHandler::handle_get(&request, &r, &connection),
>>>>>>> 793b1e05
        _ => {
            panic!("Unknown REPO")
        }
    }?;
    return handle_result(x, request.value, r);
}
/// TODO look into this method
pub fn handle_result(response: RepoResponse, _url: String, r: HttpRequest) -> SiteResponse {
    let x = get_accept(r.headers())?.unwrap_or("text/html".to_string());
    return match response {
        RepoResponse::FileList(files) => {
            if x.contains(&"application/json".to_string()) {
                APIResponse::new(true, Some(files)).respond(&r)
            } else {
                let result1 = read_to_string(
                    Path::new(&std::env::var("SITE_DIR").unwrap()).join("browse/[...browse].html"),
                );
                Ok(HttpResponse::Ok()
                    .content_type("text/html")
                    .body(result1.unwrap()))
            }
        }
        RepoResponse::FileResponse(file) => Ok(NamedFile::open(file)?.into_response(&r)?),
        RepoResponse::Ok => APIResponse::new(true, Some(false)).respond(&r),
        RepoResponse::NotFound => {
            if x.contains(&"application/json".to_string()) {
                return not_found();
            } else {
                Ok(HttpResponse::NotFound()
                    .content_type("text/html")
                    .body("NOT FOUND"))
            }
        }

        RepoResponse::NotAuthorized => {
            let r = APIResponse::<bool> {
                success: false,
                data: None,
                status_code: Some(401),
            };
            let result = HttpResponse::Ok()
                .status(StatusCode::UNAUTHORIZED)
                .content_type("application/json")
                .header("WWW-Authenticate", "Basic realm=nitro_repo")
                .body(serde_json::to_string(&r).unwrap());
            return Ok(result);
        }
        RepoResponse::BadRequest(e) => {
            return bad_request(e);
        }
        RepoResponse::IAmATeapot(e) => {
            return i_am_a_teapot(e);
        }
        RepoResponse::VersionResponse(value) => APIResponse::new(true, Some(value)).respond(&r),
    };
}

#[post("/storages/{storage}/{repository}/{file:.*}")]
pub async fn post_repository(
    pool: web::Data<DbPool>,
    r: HttpRequest,
    path: web::Path<(String, String, String)>,
    bytes: Bytes,
) -> SiteResponse {
    let connection = pool.get()?;

    let storage = get_storage_by_name(&path.0 .0, &connection)?;
    if storage.is_none() {
        return not_found();
    }
    let storage = storage.unwrap();
    let repository = get_repo_by_name_and_storage(&path.0 .1, &storage.id, &connection)?;
    if repository.is_none() {
        return not_found();
    }
    let repository = repository.unwrap();
    if !repository.settings.active {
        return handle_result(BadRequest("Repo is not active".to_string()), path.0 .2, r);
    }

    let request = RepositoryRequest {
        storage,
        repository,
        value: path.0 .2,
    };
<<<<<<< HEAD
    let x = match t.as_str() {
        "maven" => MavenHandler::handle_post(request, &connection, bytes),
        "npm" => NPMHandler::handle_post(request, &connection, bytes),
=======
    let x = match request.repository.repo_type.as_str() {
        "maven" => MavenHandler::handle_post(&request, &r, &connection, bytes),
>>>>>>> 793b1e05
        _ => {
            panic!("Unknown REPO")
        }
    }?;
    return handle_result(x, request.value, r);
}

#[patch("/storages/{storage}/{repository}/{file:.*}")]
pub async fn patch_repository(
    pool: web::Data<DbPool>,
    r: HttpRequest,
    path: web::Path<(String, String, String)>,
    bytes: Bytes,
) -> SiteResponse {
    let connection = pool.get()?;

    let storage = get_storage_by_name(&path.0 .0, &connection)?;
    if storage.is_none() {
        return not_found();
    }
    let storage = storage.unwrap();
    let repository = get_repo_by_name_and_storage(&path.0 .1, &storage.id, &connection)?;
    if repository.is_none() {
        return not_found();
    }
    let repository = repository.unwrap();
    if !repository.settings.active {
        return handle_result(BadRequest("Repo is not active".to_string()), path.0 .2, r);
    }
    let request = RepositoryRequest {
        storage,
        repository,
        value: path.0 .2,
    };
<<<<<<< HEAD
    let x = match t.as_str() {
        "maven" => MavenHandler::handle_patch(request, &connection, bytes),
        "npm" => NPMHandler::handle_patch(request, &connection, bytes),
=======
    let x = match request.repository.repo_type.as_str() {
        "maven" => MavenHandler::handle_patch(&request, &r, &connection, bytes),
>>>>>>> 793b1e05
        _ => {
            panic!("Unknown REPO")
        }
    }?;
    return handle_result(x, request.value, r);
}

#[put("/storages/{storage}/{repository}/{file:.*}")]
pub async fn put_repository(
    pool: web::Data<DbPool>,
    r: HttpRequest,
    path: web::Path<(String, String, String)>,
    bytes: Bytes,
) -> SiteResponse {
    let connection = pool.get()?;

    let storage = get_storage_by_name(&path.0 .0, &connection)?;
    if storage.is_none() {
        return not_found();
    }
    let storage = storage.unwrap();
    let repository = get_repo_by_name_and_storage(&path.0 .1, &storage.id, &connection)?;
    if repository.is_none() {
        return not_found();
    }
    let repository = repository.unwrap();
    if !repository.settings.active {
        return handle_result(BadRequest("Repo is not active".to_string()), path.0 .2, r);
    }
    let request = RepositoryRequest {
        storage,
        repository,
        value: path.0 .2,
    };
<<<<<<< HEAD
    let x = match t.as_str() {
        "maven" => MavenHandler::handle_put(request, &connection, bytes),
        "npm" => NPMHandler::handle_put(request, &connection, bytes),
=======
    let x = match request.repository.repo_type.as_str() {
        "maven" => MavenHandler::handle_put(&request, &r, &connection, bytes),
>>>>>>> 793b1e05
        _ => {
            panic!("Unknown REPO")
        }
    }?;
    return handle_result(x, request.value, r);
}

#[head("/storages/{storage}/{repository}/{file:.*}")]
pub async fn head_repository(
    pool: web::Data<DbPool>,
    r: HttpRequest,
    path: web::Path<(String, String, String)>,
) -> SiteResponse {
    let connection = pool.get()?;

    let storage = get_storage_by_name(&path.0 .0, &connection)?;
    if storage.is_none() {
        return not_found();
    }
    let storage = storage.unwrap();
    let repository = get_repo_by_name_and_storage(&path.0 .1, &storage.id, &connection)?;
    if repository.is_none() {
        return not_found();
    }
    let repository = repository.unwrap();
    if !repository.settings.active {
        return handle_result(BadRequest("Repo is not active".to_string()), path.0 .2, r);
    }
    let request = RepositoryRequest {
        storage,
        repository,
        value: path.0 .2,
    };
<<<<<<< HEAD
    let x = match t.as_str() {
        "maven" => MavenHandler::handle_head(request, &connection),
        "npm" => NPMHandler::handle_head(request, &connection),
=======
    let x = match request.repository.repo_type.as_str() {
        "maven" => MavenHandler::handle_head(&request, &r, &connection),
>>>>>>> 793b1e05
        _ => {
            panic!("Unknown REPO")
        }
    }?;
    return handle_result(x, request.value, r);
}<|MERGE_RESOLUTION|>--- conflicted
+++ resolved
@@ -20,7 +20,6 @@
 use serde::{Deserialize, Serialize};
 use std::fs::read_to_string;
 use std::path::Path;
-use crate::repository::npm::NPMHandler;
 
 //
 
@@ -81,22 +80,9 @@
     }
     let repository = repository.unwrap();
 
-<<<<<<< HEAD
-    let request = RepositoryRequest {
-        //TODO DONT DO THIS
-        request: r.clone(),
-        storage: storage,
-        repository: repository,
-        value: string,
-    };
-    let x = match t.as_str() {
-        "maven" => MavenHandler::handle_get(request, &connection),
-        "npm" => NPMHandler::handle_get(request, &connection),
-=======
     let request = RepositoryRequest::new(storage, repository, path.0 .2);
     let x = match request.repository.repo_type.as_str() {
         "maven" => MavenHandler::handle_get(&request, &r, &connection),
->>>>>>> 793b1e05
         _ => {
             panic!("Unknown REPO")
         }
@@ -182,14 +168,8 @@
         repository,
         value: path.0 .2,
     };
-<<<<<<< HEAD
-    let x = match t.as_str() {
-        "maven" => MavenHandler::handle_post(request, &connection, bytes),
-        "npm" => NPMHandler::handle_post(request, &connection, bytes),
-=======
     let x = match request.repository.repo_type.as_str() {
         "maven" => MavenHandler::handle_post(&request, &r, &connection, bytes),
->>>>>>> 793b1e05
         _ => {
             panic!("Unknown REPO")
         }
@@ -224,14 +204,8 @@
         repository,
         value: path.0 .2,
     };
-<<<<<<< HEAD
-    let x = match t.as_str() {
-        "maven" => MavenHandler::handle_patch(request, &connection, bytes),
-        "npm" => NPMHandler::handle_patch(request, &connection, bytes),
-=======
     let x = match request.repository.repo_type.as_str() {
         "maven" => MavenHandler::handle_patch(&request, &r, &connection, bytes),
->>>>>>> 793b1e05
         _ => {
             panic!("Unknown REPO")
         }
@@ -266,14 +240,8 @@
         repository,
         value: path.0 .2,
     };
-<<<<<<< HEAD
-    let x = match t.as_str() {
-        "maven" => MavenHandler::handle_put(request, &connection, bytes),
-        "npm" => NPMHandler::handle_put(request, &connection, bytes),
-=======
     let x = match request.repository.repo_type.as_str() {
         "maven" => MavenHandler::handle_put(&request, &r, &connection, bytes),
->>>>>>> 793b1e05
         _ => {
             panic!("Unknown REPO")
         }
@@ -307,14 +275,8 @@
         repository,
         value: path.0 .2,
     };
-<<<<<<< HEAD
-    let x = match t.as_str() {
-        "maven" => MavenHandler::handle_head(request, &connection),
-        "npm" => NPMHandler::handle_head(request, &connection),
-=======
     let x = match request.repository.repo_type.as_str() {
         "maven" => MavenHandler::handle_head(&request, &r, &connection),
->>>>>>> 793b1e05
         _ => {
             panic!("Unknown REPO")
         }
