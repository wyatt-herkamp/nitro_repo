--- conflicted
+++ resolved
@@ -77,10 +77,7 @@
         trace!("Storage {} not found", &string);
         return not_found();
     }
-<<<<<<< HEAD
-=======
     let _storage = storage.unwrap();
->>>>>>> 05611ca7
     let vec = get_repositories_by_storage(&string, &connection)?;
     let mut repos = Vec::new();
     for x in vec {
