use std::fs::read_to_string;
use std::path::Path;

use actix_files::NamedFile;
use actix_web::{get, head, HttpRequest, HttpResponse, patch, post, put, web};
use actix_web::http::StatusCode;
use actix_web::web::Bytes;
use log::{debug, error, trace};
use serde::{Deserialize, Serialize};

use crate::api_response::{APIResponse, SiteResponse};
use crate::DbPool;
use crate::error::response::{bad_request, i_am_a_teapot, not_found};
use crate::repository::action::{get_repo_by_name_and_storage, get_repositories_by_storage};
use crate::repository::maven::MavenHandler;
use crate::repository::models::Repository;
use crate::repository::repository::{RepoResponse, RepositoryRequest, RepositoryType};
use crate::repository::repository::RepoResponse::BadRequest;
use crate::storage::action::{get_storage_by_name, get_storages};
use crate::utils::get_accept;
<<<<<<< HEAD
use crate::DbPool;
use actix_files::NamedFile;

use actix_web::web::Bytes;
use actix_web::{get, head, patch, post, put, web, HttpRequest, HttpResponse};

use crate::error::response::{bad_request, i_am_a_teapot, not_found};
use crate::repository::repository::RepoResponse::BadRequest;
use actix_web::http::StatusCode;
use serde::{Deserialize, Serialize};
use std::fs::read_to_string;
use std::path::Path;
use crate::repository::npm::NPMHandler;
=======
>>>>>>> 246445a5

//

#[derive(Debug, Clone, Serialize, Deserialize)]
pub struct ListRepositories {
    pub repositories: Vec<Repository>,
}

#[get("/storages.json")]
pub async fn browse(pool: web::Data<DbPool>, r: HttpRequest) -> SiteResponse {
    let connection = pool.get()?;

    let vec = get_storages(&connection)?;
    let mut storages = Vec::new();
    for x in vec {
        storages.push(x.name);
    }
    APIResponse::respond_new(Some(storages), &r)
}

#[get("/storages/{storage}.json")]
pub async fn browse_storage(
    pool: web::Data<DbPool>,
    r: HttpRequest,
    path: web::Path<String>,
) -> SiteResponse {
    let connection = pool.get()?;

    let storage = get_storage_by_name(&path.0, &connection)?;
    if storage.is_none() {
        trace!("Storage {} not found", &path.0);
        return not_found();
    }
    let storage = storage.unwrap();
    let vec = get_repositories_by_storage(&storage.id, &connection)?;
    let mut repos = Vec::new();
    for x in vec {
        repos.push(x.name);
    }
    APIResponse::respond_new(Some(repos), &r)
}

#[get("/storages/{storage}/{repository}/{file:.*}")]
pub async fn get_repository(
    pool: web::Data<DbPool>,
    r: HttpRequest,
    path: web::Path<(String, String, String)>,
) -> SiteResponse {
    let connection = pool.get()?;

    let storage = get_storage_by_name(&path.0 .0, &connection)?;
    if storage.is_none() {
        trace!("Storage {} not found", &path.0 .0);
        return not_found();
    }
    let storage = storage.unwrap();
    let repository = get_repo_by_name_and_storage(&path.0 .1, &storage.id, &connection)?;
    if repository.is_none() {
        trace!("Repository {} not found", &path.0 .1);
        return not_found();
    }
    let repository = repository.unwrap();

    let request = RepositoryRequest::new(storage, repository, path.0 .2);
    debug!(
        "GET {} in {}/{}: Route: {}",
        &request.repository.repo_type,
        &request.storage.name,
        &request.repository.name,
        &request.value
    );
    let x = match request.repository.repo_type.as_str() {
        "maven" => MavenHandler::handle_get(&request, &r, &connection),
        "npm" => NPMHandler::handle_get(&request, &r, &connection),
        _ => {
            error!("Invalid Repo Type {}", request.repository.repo_type);
            panic!("Unknown REPO")
        }
    }?;
    handle_result(x, request.value, r)
}

/// TODO look into this method
pub fn handle_result(response: RepoResponse, _url: String, r: HttpRequest) -> SiteResponse {
    let x = get_accept(r.headers())?.unwrap_or("text/html".to_string());
    return match response {
        RepoResponse::FileList(files) => {
            if x.contains(&"application/json".to_string()) {
                APIResponse::new(true, Some(files)).respond(&r)
            } else {
                let result1 = read_to_string(
                    Path::new(&std::env::var("SITE_DIR").unwrap()).join("browse/[...browse].html"),
                );
                Ok(HttpResponse::Ok()
                    .content_type("text/html")
                    .body(result1.unwrap()))
            }
        }
        RepoResponse::FileResponse(file) => Ok(NamedFile::open(file)?.into_response(&r)?),
        RepoResponse::Ok => APIResponse::new(true, Some(false)).respond(&r),
        RepoResponse::NotFound => {
            if x.contains(&"application/json".to_string()) {
                return not_found();
            } else {
                Ok(HttpResponse::NotFound()
                    .content_type("text/html")
                    .body("NOT FOUND"))
            }
        }

        RepoResponse::NotAuthorized => {
            let r = APIResponse::<bool> {
                success: false,
                data: None,
                status_code: Some(401),
            };
            let result = HttpResponse::Ok()
                .status(StatusCode::UNAUTHORIZED)
                .content_type("application/json")
                .header("WWW-Authenticate", "Basic realm=nitro_repo")
                .body(serde_json::to_string(&r).unwrap());
            return Ok(result);
        }
        RepoResponse::BadRequest(e) => {
            return bad_request(e);
        }
        RepoResponse::IAmATeapot(e) => {
            return i_am_a_teapot(e);
        }
        RepoResponse::VersionResponse(value) => APIResponse::new(true, Some(value)).respond(&r),
        RepoResponse::ProjectResponse(project) => APIResponse::new(true, Some(project)).respond(&r),
        RepoResponse::VersionListingResponse(versions) => {
            APIResponse::new(true, Some(versions)).respond(&r)
        }
    };
}

#[post("/storages/{storage}/{repository}/{file:.*}")]
pub async fn post_repository(
    pool: web::Data<DbPool>,
    r: HttpRequest,
    path: web::Path<(String, String, String)>,
    bytes: Bytes,
) -> SiteResponse {
    let connection = pool.get()?;

    let storage = get_storage_by_name(&path.0 .0, &connection)?;
    if storage.is_none() {
        trace!("Storage {} not found", &path.0 .0);
        return not_found();
    }
    let storage = storage.unwrap();
    let repository = get_repo_by_name_and_storage(&path.0 .1, &storage.id, &connection)?;
    if repository.is_none() {
        trace!("Repository {} not found", &path.0 .1);
        return not_found();
    }
    let repository = repository.unwrap();
    if !repository.settings.active {
        trace!("Repository {} not active", &path.0 .1);
        return handle_result(BadRequest("Repo is not active".to_string()), path.0 .2, r);
    }

    let request = RepositoryRequest {
        storage,
        repository,
        value: path.0 .2,
    };
    debug!(
        "POST {} in {}/{}: Route: {}",
        &request.repository.repo_type,
        &request.storage.name,
        &request.repository.name,
        &request.value
    );
    let x = match request.repository.repo_type.as_str() {
        "maven" => MavenHandler::handle_post(&request, &r, &connection, bytes),
        "npm" => NPMHandler::handle_post(&request, &r, &connection, bytes),
        _ => {
            error!("Invalid Repo Type {}", request.repository.repo_type);
            panic!("Unknown REPO")
        }
    }?;
    handle_result(x, request.value, r)
}

#[patch("/storages/{storage}/{repository}/{file:.*}")]
pub async fn patch_repository(
    pool: web::Data<DbPool>,
    r: HttpRequest,
    path: web::Path<(String, String, String)>,
    bytes: Bytes,
) -> SiteResponse {
    let connection = pool.get()?;

    let storage = get_storage_by_name(&path.0 .0, &connection)?;
    if storage.is_none() {
        trace!("Storage {} not found", &path.0 .0);
        return not_found();
    }
    let storage = storage.unwrap();
    let repository = get_repo_by_name_and_storage(&path.0 .1, &storage.id, &connection)?;
    if repository.is_none() {
        trace!("Repository {} not found", &path.0 .1);
        return not_found();
    }
    let repository = repository.unwrap();
    if !repository.settings.active {
        trace!("Repository {} not active", &path.0 .1);
        return handle_result(BadRequest("Repo is not active".to_string()), path.0 .2, r);
    }
    let request = RepositoryRequest {
        storage,
        repository,
        value: path.0 .2,
    };
    debug!(
        "PATCH {} in {}/{}: Route: {}",
        &request.repository.repo_type,
        &request.storage.name,
        &request.repository.name,
        &request.value
    );
    let x = match request.repository.repo_type.as_str() {
        "maven" => MavenHandler::handle_patch(&request, &r, &connection, bytes),
        "npm" => NPMHandler::handle_patch(&request, &r, &connection, bytes),
        _ => {
            panic!("Unknown REPO")
        }
    }?;
    handle_result(x, request.value, r)
}

#[put("/storages/{storage}/{repository}/{file:.*}")]
pub async fn put_repository(
    pool: web::Data<DbPool>,
    r: HttpRequest,
    path: web::Path<(String, String, String)>,
    bytes: Bytes,
) -> SiteResponse {
    let connection = pool.get()?;

    let storage = get_storage_by_name(&path.0 .0, &connection)?;
    if storage.is_none() {
        trace!("Storage {} not found", &path.0 .0);
        return not_found();
    }
    let storage = storage.unwrap();
    let repository = get_repo_by_name_and_storage(&path.0 .1, &storage.id, &connection)?;
    if repository.is_none() {
        trace!("Repository {} not found", &path.0 .1);
        return not_found();
    }
    let repository = repository.unwrap();
    if !repository.settings.active {
        trace!("Repository {} not active", &path.0 .1);
        return handle_result(BadRequest("Repo is not active".to_string()), path.0 .2, r);
    }
    let request = RepositoryRequest {
        storage,
        repository,
        value: path.0 .2,
    };
    debug!(
        "PUT {} in {}/{}: Route: {}",
        &request.repository.repo_type,
        &request.storage.name,
        &request.repository.name,
        &request.value
    );
    let x = match request.repository.repo_type.as_str() {
        "maven" => MavenHandler::handle_put(&request, &r, &connection, bytes),
        "npm" => NPMHandler::handle_put(&request, &r, &connection, bytes),
        _ => {
            error!("Invalid Repo Type {}", request.repository.repo_type);
            panic!("Unknown REPO")
        }
    }?;
    handle_result(x, request.value, r)
}

#[head("/storages/{storage}/{repository}/{file:.*}")]
pub async fn head_repository(
    pool: web::Data<DbPool>,
    r: HttpRequest,
    path: web::Path<(String, String, String)>,
) -> SiteResponse {
    let connection = pool.get()?;

    let storage = get_storage_by_name(&path.0 .0, &connection)?;
    if storage.is_none() {
        trace!("Storage {} not found", &path.0 .0);
        return not_found();
    }
    let storage = storage.unwrap();
    let repository = get_repo_by_name_and_storage(&path.0 .1, &storage.id, &connection)?;
    if repository.is_none() {
        trace!("Repository {} not found", &path.0 .1);
        return not_found();
    }
    let repository = repository.unwrap();
    if !repository.settings.active {
        trace!("Repository {} not active", &path.0 .1);
        return handle_result(BadRequest("Repo is not active".to_string()), path.0 .2, r);
    }
    let request = RepositoryRequest {
        storage,
        repository,
        value: path.0 .2,
    };
    debug!(
        "HEAD {} in {}/{}: Route: {}",
        &request.repository.repo_type,
        &request.storage.name,
        &request.repository.name,
        &request.value
    );
    let x = match request.repository.repo_type.as_str() {
        "maven" => MavenHandler::handle_head(&request, &r, &connection),
        "npm" => NPMHandler::handle_head(&request, &r, &connection),
        _ => {
            error!("Invalid Repo Type {}", request.repository.repo_type);
            panic!("Unknown REPO")
        }
    }?;
    handle_result(x, request.value, r)
}<|MERGE_RESOLUTION|>--- conflicted
+++ resolved
@@ -1,10 +1,7 @@
 use std::fs::read_to_string;
 use std::path::Path;
-
-use actix_files::NamedFile;
 use actix_web::{get, head, HttpRequest, HttpResponse, patch, post, put, web};
-use actix_web::http::StatusCode;
-use actix_web::web::Bytes;
+
 use log::{debug, error, trace};
 use serde::{Deserialize, Serialize};
 
@@ -18,22 +15,8 @@
 use crate::repository::repository::RepoResponse::BadRequest;
 use crate::storage::action::{get_storage_by_name, get_storages};
 use crate::utils::get_accept;
-<<<<<<< HEAD
-use crate::DbPool;
-use actix_files::NamedFile;
-
-use actix_web::web::Bytes;
-use actix_web::{get, head, patch, post, put, web, HttpRequest, HttpResponse};
-
-use crate::error::response::{bad_request, i_am_a_teapot, not_found};
-use crate::repository::repository::RepoResponse::BadRequest;
-use actix_web::http::StatusCode;
-use serde::{Deserialize, Serialize};
-use std::fs::read_to_string;
-use std::path::Path;
+
 use crate::repository::npm::NPMHandler;
-=======
->>>>>>> 246445a5
 
 //
 
@@ -98,13 +81,6 @@
     let repository = repository.unwrap();
 
     let request = RepositoryRequest::new(storage, repository, path.0 .2);
-    debug!(
-        "GET {} in {}/{}: Route: {}",
-        &request.repository.repo_type,
-        &request.storage.name,
-        &request.repository.name,
-        &request.value
-    );
     let x = match request.repository.repo_type.as_str() {
         "maven" => MavenHandler::handle_get(&request, &r, &connection),
         "npm" => NPMHandler::handle_get(&request, &r, &connection),
