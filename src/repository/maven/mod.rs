use std::collections::HashMap;
use std::fs::{create_dir_all, OpenOptions, read_dir, remove_file};
use std::io::Write;

use actix_web::HttpRequest;
use actix_web::web::{Buf, Bytes};
use diesel::MysqlConnection;
use futures_util::{FutureExt, TryFutureExt};
use log::{debug, error};
use tokio::task_local;

use crate::error::internal_error::InternalError;
use crate::repository::deploy::{DeployInfo, handle_post_deploy};
use crate::repository::maven::utils::{get_latest_version, get_version, get_versions};
use crate::repository::models::{Policy, RepositorySummary};
use crate::repository::repository::{
    Project, RepoResponse, RepoResult, RepositoryFile, RepositoryRequest, RepositoryType,
};
use crate::repository::repository::RepoResponse::{
    BadRequest, IAmATeapot, NotAuthorized, NotFound, ProjectResponse,
};
use crate::system::utils::{can_deploy_basic_auth, can_read_basic_auth};
use crate::utils::get_storage_location;

mod models;
mod utils;

pub struct MavenHandler;

impl RepositoryType for MavenHandler {
    fn handle_get(
        request: &RepositoryRequest,
        http: &HttpRequest,
        conn: &MysqlConnection,
    ) -> RepoResult {
        if !can_read_basic_auth(http.headers(), &request.repository, conn)? {
            return RepoResult::Ok(NotAuthorized);
        }

        let buf = get_storage_location()
            .join("storages")
            .join(&request.storage.name)
            .join(&request.repository.name)
            .join(&request.value);
        let path = format!(
            "{}/{}/{}",
            &request.storage.name, &request.repository.name, &request.value
        );

        if buf.exists() {
            if buf.is_dir() {
                let dir = read_dir(buf)?;
                let mut files = Vec::new();
                for x in dir {
                    let entry = x?;
                    let string = entry.file_name().into_string().unwrap();
                    let full = format!("{}/{}", path, &string);
                    let file = RepositoryFile {
                        name: string,
                        full_path: full,
                        directory: entry.file_type()?.is_dir(),
                        data: HashMap::new(),
                    };
                    files.push(file);
                }
                return Ok(RepoResponse::FileList(files));
            } else {
                return Ok(RepoResponse::FileResponse(buf));
            }
        }

        Ok(NotFound)
    }

    fn handle_post(
        _request: &RepositoryRequest,
        _http: &HttpRequest,
        _conn: &MysqlConnection,
        _bytes: Bytes,
    ) -> RepoResult {
        Ok(IAmATeapot("Post is not handled in Maven".to_string()))
    }

    fn handle_put(
        request: &RepositoryRequest,
        http: &HttpRequest,
        conn: &MysqlConnection,
        bytes: Bytes,
    ) -> RepoResult {
        if !can_deploy_basic_auth(http.headers(), &request.repository, conn)? {
            return RepoResult::Ok(NotAuthorized);
        }

        //TODO find a better way to do this
        match request.repository.settings.policy {
            Policy::Release => {
                if request.value.contains("-SNAPSHOT") {
                    return Ok(BadRequest("SNAPSHOT in release only".to_string()));
                }
            }
            Policy::Snapshot => {
                if !request.value.contains("-SNAPSHOT") {
                    return Ok(BadRequest("Release in a snapshot only".to_string()));
                }
            }
            Policy::Mixed => {}
        }
        let buf = get_storage_location()
            .join("storages")
            .join(&request.storage.name)
            .join(&request.repository.name)
            .join(&request.value);
        let parent = buf.parent().unwrap().to_path_buf();
        create_dir_all(parent)?;

        if buf.exists() {
            remove_file(&buf)?;
        }
        let mut file = OpenOptions::new()
            .write(true)
            .create_new(true)
            .create(true)
<<<<<<< HEAD
            .open(&buf)?;
        file.write_all(bytes.bytes())?;
        if buf.ends_with("pom") {
            let info = DeployInfo {};
            let repository = request.repository.clone();

            actix_web::rt::spawn(async move {
                let deploy = handle_post_deploy(&repository, info).await;
                if let Err(error) = deploy {
                    error!("Error Handling Post Deploy Tasks {}", error);
                } else {
                    debug!("All Post Deploy Tasks Completed and Happy :)");
                }
            });
        }
=======
            .open(buf)?;
        file.write_all(bytes.as_ref())?;
>>>>>>> de85d7b8
        Ok(RepoResponse::Ok)
    }

    fn handle_patch(
        _request: &RepositoryRequest,
        _http: &HttpRequest,
        _conn: &MysqlConnection,
        _bytes: Bytes,
    ) -> RepoResult {
        Ok(IAmATeapot("Patch is not handled in Maven".to_string()))
    }

    fn handle_head(
        request: &RepositoryRequest,
        _http: &HttpRequest,
        _conn: &MysqlConnection,
    ) -> RepoResult {
        let buf = get_storage_location()
            .join("storages")
            .join(&request.storage.name)
            .join(&request.repository.name)
            .join(&request.value);
        let path = format!(
            "{}/{}/{}",
            &request.storage.name, &request.repository.name, &request.value
        );

        //TODO do not return the body
        if buf.exists() {
            if buf.is_dir() {
                let dir = read_dir(buf)?;
                let mut files = Vec::new();
                for x in dir {
                    let entry = x?;
                    let string = entry.file_name().into_string().unwrap();
                    let full = format!("{}/{}", path, &string);
                    let file = RepositoryFile {
                        name: string,
                        full_path: full,
                        directory: entry.file_type()?.is_dir(),
                        data: HashMap::new(),
                    };
                    files.push(file);
                }
                return Ok(RepoResponse::FileList(files));
            } else {
                return Ok(RepoResponse::FileResponse(buf));
            }
        }

        Ok(NotFound)
    }

    fn handle_versions(
        request: &RepositoryRequest,
        http: &HttpRequest,
        conn: &MysqlConnection,
    ) -> RepoResult {
        if !can_read_basic_auth(http.headers(), &request.repository, conn)? {
            return RepoResult::Ok(NotAuthorized);
        }
        let buf = get_storage_location()
            .join("storages")
            .join(&request.storage.name)
            .join(&request.repository.name)
            .join(&request.value);
        if !buf.exists() {
            return RepoResult::Ok(NotFound);
        }
        let vec = get_versions(&buf);
        Ok(RepoResponse::VersionListingResponse(vec))
    }

    fn handle_version(
        request: &RepositoryRequest,
        http: &HttpRequest,
        conn: &MysqlConnection,
    ) -> RepoResult {
        if !can_read_basic_auth(http.headers(), &request.repository, conn)? {
            return RepoResult::Ok(NotAuthorized);
        }
        let buf = get_storage_location()
            .join("storages")
            .join(&request.storage.name)
            .join(&request.repository.name)
            .join(&request.value);
        if !buf.exists() {
            return RepoResult::Ok(NotFound);
        }
        Ok(RepoResponse::VersionResponse(get_version(&buf)))
    }

    fn handle_project(
        request: &RepositoryRequest,
        http: &HttpRequest,
        conn: &MysqlConnection,
    ) -> RepoResult {
        if !can_read_basic_auth(http.headers(), &request.repository, conn)? {
            return RepoResult::Ok(NotAuthorized);
        }
        let buf = get_storage_location()
            .join("storages")
            .join(&request.storage.name)
            .join(&request.repository.name)
            .join(&request.value);
        if !buf.exists() {
            return RepoResult::Ok(NotFound);
        }
        let vec = get_versions(&buf);
        let project = Project {
            repo_summary: RepositorySummary::new(&request.repository, &conn)?,
            versions: vec,
            frontend_response: None,
        };
        return Ok(ProjectResponse(project));
    }

    fn latest_version(
        request: &RepositoryRequest,
        http: &HttpRequest,
        conn: &MysqlConnection,
    ) -> Result<String, InternalError> {
        if !can_read_basic_auth(http.headers(), &request.repository, conn)? {
            return Ok("".to_string());
        }
        let buf = get_storage_location()
            .join("storages")
            .join(&request.storage.name)
            .join(&request.repository.name)
            .join(&request.value);
        if !buf.exists() {
            return Ok("".to_string());
        }
        let vec = get_latest_version(&buf, false);
        Ok(vec)
    }
}<|MERGE_RESOLUTION|>--- conflicted
+++ resolved
@@ -5,12 +5,8 @@
 use actix_web::HttpRequest;
 use actix_web::web::{Buf, Bytes};
 use diesel::MysqlConnection;
-use futures_util::{FutureExt, TryFutureExt};
-use log::{debug, error};
-use tokio::task_local;
 
 use crate::error::internal_error::InternalError;
-use crate::repository::deploy::{DeployInfo, handle_post_deploy};
 use crate::repository::maven::utils::{get_latest_version, get_version, get_versions};
 use crate::repository::models::{Policy, RepositorySummary};
 use crate::repository::repository::{
@@ -120,26 +116,8 @@
             .write(true)
             .create_new(true)
             .create(true)
-<<<<<<< HEAD
-            .open(&buf)?;
-        file.write_all(bytes.bytes())?;
-        if buf.ends_with("pom") {
-            let info = DeployInfo {};
-            let repository = request.repository.clone();
-
-            actix_web::rt::spawn(async move {
-                let deploy = handle_post_deploy(&repository, info).await;
-                if let Err(error) = deploy {
-                    error!("Error Handling Post Deploy Tasks {}", error);
-                } else {
-                    debug!("All Post Deploy Tasks Completed and Happy :)");
-                }
-            });
-        }
-=======
             .open(buf)?;
         file.write_all(bytes.as_ref())?;
->>>>>>> de85d7b8
         Ok(RepoResponse::Ok)
     }
 
