use serde::{Deserialize, Serialize};

#[derive(Debug, Serialize, Deserialize, Clone)]
pub struct DeployMetadata {
    #[serde(rename = "groupId")]
    pub group_id: String,
    #[serde(rename = "artifactId")]
    pub artifact_id: String,
    pub versioning: Versioning,
}

#[derive(Debug, Serialize, Deserialize, Clone)]
pub struct Versioning {
    pub release: Option<String>,
    pub versions: Versions,
    #[serde(rename = "lastUpdated")]
    pub last_updated: Option<String>,
}

#[derive(Debug, Serialize, Deserialize, Clone)]
pub struct Versions {
    pub version: Vec<String>,
}

#[derive(Debug, Serialize, Deserialize, Clone)]
pub struct SCM {
    pub url: String,
}

#[derive(Debug, Serialize, Deserialize, Clone)]
pub struct Pom {
    #[serde(rename = "groupId")]
    pub group_id: String,
    #[serde(rename = "artifactId")]
    pub artifact_id: String,
    pub version: String,
    pub name: Option<String>,
<<<<<<< HEAD
    pub description: Option<String>,
    pub url: Option<String>,
    pub scm: Option<SCM>,
=======
}

#[derive(Debug, Serialize, Deserialize)]
pub struct NitroMavenVersions {
    pub versions: Vec<NitroVersion>,
}

impl NitroMavenVersions {
    pub fn update_version(&mut self, version: String) {
        for v in self.versions.iter_mut() {
            if v.version.eq(&version) {
                if !v.snapshot {
                    v.time = get_current_time();
                }
                return;
            }
        }
        let snapshot = version.contains("-SNAPSHOT");
        self.versions.push(NitroVersion {
            version,
            time: get_current_time(),
            snapshot,
        })
    }
}

#[derive(Debug, Serialize, Deserialize)]
pub struct NitroVersion {
    pub version: String,
    pub time: i64,
    pub snapshot: bool,
}

#[derive(Debug, Serialize, Deserialize)]
pub struct RepositoryListing {
    pub values: Vec<String>,
}

impl RepositoryListing {
    pub fn add_value(&mut self, project: String) -> bool {
        for v in &self.values {
            if v.eq(&project) {
                return false;
            }
        }
        self.values.push(project);
        true
    }
>>>>>>> a30a970c
}<|MERGE_RESOLUTION|>--- conflicted
+++ resolved
@@ -35,11 +35,9 @@
     pub artifact_id: String,
     pub version: String,
     pub name: Option<String>,
-<<<<<<< HEAD
     pub description: Option<String>,
     pub url: Option<String>,
     pub scm: Option<SCM>,
-=======
 }
 
 #[derive(Debug, Serialize, Deserialize)]
@@ -88,5 +86,4 @@
         self.values.push(project);
         true
     }
->>>>>>> a30a970c
 }