<<<<<<< HEAD
use std::fs::{File, read_dir, read_to_string, remove_file};
=======
use std::collections::HashMap;
use std::fs::{read_dir, read_to_string, remove_file, DirEntry, File};
>>>>>>> a30a970c
use std::io::Write;
use std::path::{Path, PathBuf};

use chrono::NaiveDateTime;

use crate::error::internal_error::InternalError;
<<<<<<< HEAD
use crate::repository::maven::models::Pom;
use crate::repository::nitro::{NitroMavenVersions, ProjectData};
use crate::repository::repository::VersionResponse;
use crate::repository::utils::get_versions;
use crate::utils::get_current_time;

pub fn get_version(path: &PathBuf, version: String) -> Option<VersionResponse> {
    let versions_value = get_versions(path);
    return get_version_by_data(&versions_value, version);
}

pub fn get_version_by_data(
    versions_value: &NitroMavenVersions,
    version: String,
) -> Option<VersionResponse> {
    for x in &versions_value.versions {
        if x.version.eq(&version) {
            return Some(VersionResponse {
                version: x.clone(),
                other: Default::default(),
            });
        }
    }
    return None;
}

/// Project format {groupID}:{artifactID}
pub fn parse_project_to_directory(value: &String) -> String {
    return value.replace(".", "/").replace(":", "/");
=======
use crate::repository::maven::models::{DeployMetadata, NitroMavenVersions, RepositoryListing};
use crate::repository::types::Version;

pub fn get_versions(path: &Path) -> Vec<Version> {
    let maven_metadata = path.join("maven-metadata.xml");
    let value = if maven_metadata.exists() {
        get_versions_generated(&maven_metadata)
    } else {
        get_versions_without_maven(path)
    };
    let mut versions = Vec::new();
    for x in value {
        versions.push(get_version(&path.join(x)))
    }
    versions
}

pub fn get_version(path: &Path) -> Version {
    let mut other = HashMap::new();
    other.insert(
        "artifacts".to_string(),
        serde_json::to_value(get_artifacts(path)).unwrap(),
    );
    return Version {
        version: path.file_name().unwrap().to_str().unwrap().to_string(),
        other,
    };
}

fn get_versions_generated(path: &Path) -> Vec<String> {
    let string = read_to_string(path).unwrap();
    let vec: DeployMetadata = serde_xml_rs::from_str(string.as_str()).unwrap();
    vec.versioning.versions.version
}

fn get_versions_without_maven(path: &Path) -> Vec<String> {
    let dir = read_dir(path).unwrap();
    let mut values = Vec::new();
    for x in dir {
        let x1 = x.unwrap();
        if x1.file_type().unwrap().is_dir() {
            values.push(x1.file_name().to_str().unwrap().to_string());
        }
    }
    values
}

pub fn get_latest_version(path: &Path, release: bool) -> String {
    let maven_metadata = path.join("maven-metadata.xml");

    if maven_metadata.exists() {
        get_latest_version_generated(&maven_metadata, release)
    } else {
        get_latest_versions_without_maven(path, release)
    }
}

fn get_latest_version_generated(path: &Path, release: bool) -> String {
    let string = read_to_string(path).unwrap();
    let vec: DeployMetadata = serde_xml_rs::from_str(string.as_str()).unwrap();
    let versioning = vec.versioning;
    if release {
        if let Some(value) = versioning.release {
            return value;
        }
    }
    let versions = versioning.versions.version;
    for x in &versions {
        if release && (x.ends_with("SNAPSHOT") || x.contains("pr")) {
            continue;
        }
        return x.clone();
    }
    return versions.first().unwrap_or(&String::new()).clone();
}

fn get_latest_versions_without_maven(path: &Path, release: bool) -> String {
    let dir = read_dir(path).unwrap();
    let vec = dir.collect::<Vec<Result<DirEntry, std::io::Error>>>();
    let mut values = vec
        .iter()
        .map(|e| e.as_ref().unwrap())
        .collect::<Vec<&DirEntry>>();
    values.sort_by(|a, b| {
        a.metadata()
            .unwrap()
            .created()
            .unwrap()
            .cmp(&b.metadata().unwrap().created().unwrap())
    });

    let mut value = None;
    for x in values {
        if x.file_type().unwrap().is_dir() {
            let string = x.file_name().to_str().unwrap().to_string();
            if value.is_none() {
                value = Some(string.clone());
            }
            if release && (string.ends_with("SNAPSHOT") || string.contains("pr")) {
                continue;
            }
            return string;
        }
    }
    value.unwrap_or_else(|| "".to_string())
}

pub fn update_versions(project_folder: &Path, version: String) -> Result<(), InternalError> {
    let versions = project_folder.join(".nitro.versions.json");
    let mut versions_value: NitroMavenVersions = if versions.exists() {
        let value = serde_json::from_str(&read_to_string(&versions)?).unwrap();
        remove_file(&versions)?;
        value
    } else {
        NitroMavenVersions { versions: vec![] }
    };

    versions_value.update_version(version);
    let mut file = File::create(&versions).unwrap();
    let string = serde_json::to_string_pretty(&versions_value)?;
    let x1 = string.as_bytes();
    file.write_all(x1)?;
    Ok(())
}

pub fn update_project_in_repositories(
    project: String,
    repo_location: PathBuf,
) -> Result<(), InternalError> {
    let buf = repo_location.join("repository.json");

    let mut repo_listing: RepositoryListing = if buf.exists() {
        serde_json::from_str(&read_to_string(&buf)?).unwrap()
    } else {
        RepositoryListing { values: vec![] }
    };

    if !repo_listing.add_value(project) && buf.exists() {
        remove_file(&buf)?;
    }
    let mut file = File::create(&buf).unwrap();
    let string = serde_json::to_string_pretty(&repo_listing)?;
    let x1 = string.as_bytes();
    file.write_all(x1)?;
    Ok(())
>>>>>>> a30a970c
}

fn get_artifacts(path: &Path) -> Vec<String> {
    let dir = read_dir(path).unwrap();
    let mut values = Vec::new();
    for x in dir {
        let x1 = x.unwrap();
        if x1.file_type().unwrap().is_file() {
            let file_name = x1.file_name().to_str().unwrap().to_string();
            if file_name.ends_with(".sha1") || file_name.ends_with(".md5") {
                continue;
            }
            values.push(file_name);
        }
    }
    values
}
#[allow(dead_code)]
pub fn parse_maven_date_time(path: &str) -> Result<NaiveDateTime, InternalError> {
    let result = NaiveDateTime::parse_from_str(path, "%Y%m%d%H%M%S")?;
    Ok(result)
}

#[cfg(test)]
mod tests {
    use crate::repository::maven::utils::parse_maven_date_time;

    #[test]
    fn parse_maven_date_time_test() {
        println!(
            "{}",
            parse_maven_date_time("20211201213303")
                .unwrap()
                .format("%Y-%m-%dT%H:%M:%S.%3fZ")
        );
    }
}

pub fn update_project(project_folder: &PathBuf, version: String, pom: Pom) -> Result<(), InternalError> {
    let buf = project_folder.join(".nitro.project.json");

    let mut project_data: ProjectData = if buf.exists() {
        let value = serde_json::from_str(&read_to_string(&buf)?).unwrap();
        remove_file(&buf)?;
        value
    } else {
        ProjectData {
            name: format!("{}:{}", &pom.group_id, &pom.artifact_id),
            description: "".to_string(),
            source: None,
            licence: None,
            versions: Default::default(),
            created: get_current_time(),
        }
    };
    project_data.description = pom.description.unwrap_or("".to_string());
    project_data.versions.update_version(version);
    let mut file = File::create(&buf).unwrap();
    let string = serde_json::to_string_pretty(&project_data)?;
    let x1 = string.as_bytes();
    file.write_all(x1)?;
    return Ok(());
}<|MERGE_RESOLUTION|>--- conflicted
+++ resolved
@@ -1,16 +1,11 @@
-<<<<<<< HEAD
 use std::fs::{File, read_dir, read_to_string, remove_file};
-=======
-use std::collections::HashMap;
-use std::fs::{read_dir, read_to_string, remove_file, DirEntry, File};
->>>>>>> a30a970c
 use std::io::Write;
-use std::path::{Path, PathBuf};
+use std::path::PathBuf;
 
-use chrono::NaiveDateTime;
+use chrono::{DateTime, FixedOffset, NaiveDateTime, Utc};
+use time::UtcOffset;
 
 use crate::error::internal_error::InternalError;
-<<<<<<< HEAD
 use crate::repository::maven::models::Pom;
 use crate::repository::nitro::{NitroMavenVersions, ProjectData};
 use crate::repository::repository::VersionResponse;
@@ -40,156 +35,9 @@
 /// Project format {groupID}:{artifactID}
 pub fn parse_project_to_directory(value: &String) -> String {
     return value.replace(".", "/").replace(":", "/");
-=======
-use crate::repository::maven::models::{DeployMetadata, NitroMavenVersions, RepositoryListing};
-use crate::repository::types::Version;
-
-pub fn get_versions(path: &Path) -> Vec<Version> {
-    let maven_metadata = path.join("maven-metadata.xml");
-    let value = if maven_metadata.exists() {
-        get_versions_generated(&maven_metadata)
-    } else {
-        get_versions_without_maven(path)
-    };
-    let mut versions = Vec::new();
-    for x in value {
-        versions.push(get_version(&path.join(x)))
-    }
-    versions
 }
 
-pub fn get_version(path: &Path) -> Version {
-    let mut other = HashMap::new();
-    other.insert(
-        "artifacts".to_string(),
-        serde_json::to_value(get_artifacts(path)).unwrap(),
-    );
-    return Version {
-        version: path.file_name().unwrap().to_str().unwrap().to_string(),
-        other,
-    };
-}
-
-fn get_versions_generated(path: &Path) -> Vec<String> {
-    let string = read_to_string(path).unwrap();
-    let vec: DeployMetadata = serde_xml_rs::from_str(string.as_str()).unwrap();
-    vec.versioning.versions.version
-}
-
-fn get_versions_without_maven(path: &Path) -> Vec<String> {
-    let dir = read_dir(path).unwrap();
-    let mut values = Vec::new();
-    for x in dir {
-        let x1 = x.unwrap();
-        if x1.file_type().unwrap().is_dir() {
-            values.push(x1.file_name().to_str().unwrap().to_string());
-        }
-    }
-    values
-}
-
-pub fn get_latest_version(path: &Path, release: bool) -> String {
-    let maven_metadata = path.join("maven-metadata.xml");
-
-    if maven_metadata.exists() {
-        get_latest_version_generated(&maven_metadata, release)
-    } else {
-        get_latest_versions_without_maven(path, release)
-    }
-}
-
-fn get_latest_version_generated(path: &Path, release: bool) -> String {
-    let string = read_to_string(path).unwrap();
-    let vec: DeployMetadata = serde_xml_rs::from_str(string.as_str()).unwrap();
-    let versioning = vec.versioning;
-    if release {
-        if let Some(value) = versioning.release {
-            return value;
-        }
-    }
-    let versions = versioning.versions.version;
-    for x in &versions {
-        if release && (x.ends_with("SNAPSHOT") || x.contains("pr")) {
-            continue;
-        }
-        return x.clone();
-    }
-    return versions.first().unwrap_or(&String::new()).clone();
-}
-
-fn get_latest_versions_without_maven(path: &Path, release: bool) -> String {
-    let dir = read_dir(path).unwrap();
-    let vec = dir.collect::<Vec<Result<DirEntry, std::io::Error>>>();
-    let mut values = vec
-        .iter()
-        .map(|e| e.as_ref().unwrap())
-        .collect::<Vec<&DirEntry>>();
-    values.sort_by(|a, b| {
-        a.metadata()
-            .unwrap()
-            .created()
-            .unwrap()
-            .cmp(&b.metadata().unwrap().created().unwrap())
-    });
-
-    let mut value = None;
-    for x in values {
-        if x.file_type().unwrap().is_dir() {
-            let string = x.file_name().to_str().unwrap().to_string();
-            if value.is_none() {
-                value = Some(string.clone());
-            }
-            if release && (string.ends_with("SNAPSHOT") || string.contains("pr")) {
-                continue;
-            }
-            return string;
-        }
-    }
-    value.unwrap_or_else(|| "".to_string())
-}
-
-pub fn update_versions(project_folder: &Path, version: String) -> Result<(), InternalError> {
-    let versions = project_folder.join(".nitro.versions.json");
-    let mut versions_value: NitroMavenVersions = if versions.exists() {
-        let value = serde_json::from_str(&read_to_string(&versions)?).unwrap();
-        remove_file(&versions)?;
-        value
-    } else {
-        NitroMavenVersions { versions: vec![] }
-    };
-
-    versions_value.update_version(version);
-    let mut file = File::create(&versions).unwrap();
-    let string = serde_json::to_string_pretty(&versions_value)?;
-    let x1 = string.as_bytes();
-    file.write_all(x1)?;
-    Ok(())
-}
-
-pub fn update_project_in_repositories(
-    project: String,
-    repo_location: PathBuf,
-) -> Result<(), InternalError> {
-    let buf = repo_location.join("repository.json");
-
-    let mut repo_listing: RepositoryListing = if buf.exists() {
-        serde_json::from_str(&read_to_string(&buf)?).unwrap()
-    } else {
-        RepositoryListing { values: vec![] }
-    };
-
-    if !repo_listing.add_value(project) && buf.exists() {
-        remove_file(&buf)?;
-    }
-    let mut file = File::create(&buf).unwrap();
-    let string = serde_json::to_string_pretty(&repo_listing)?;
-    let x1 = string.as_bytes();
-    file.write_all(x1)?;
-    Ok(())
->>>>>>> a30a970c
-}
-
-fn get_artifacts(path: &Path) -> Vec<String> {
+fn get_artifacts(path: &PathBuf) -> Vec<String> {
     let dir = read_dir(path).unwrap();
     let mut values = Vec::new();
     for x in dir {
@@ -204,10 +52,10 @@
     }
     values
 }
-#[allow(dead_code)]
+
 pub fn parse_maven_date_time(path: &str) -> Result<NaiveDateTime, InternalError> {
     let result = NaiveDateTime::parse_from_str(path, "%Y%m%d%H%M%S")?;
-    Ok(result)
+    return Ok(result);
 }
 
 #[cfg(test)]
