use actix_web::web;

pub mod action;
pub mod admin;
mod api;
mod badge;
pub mod controller;
<<<<<<< HEAD
mod maven;
=======
pub mod frontend;
pub mod maven;
>>>>>>> 246445a5
pub mod models;
pub mod repository;
mod npm;

pub fn init(cfg: &mut web::ServiceConfig) {
    cfg.service(controller::browse)
        .service(controller::browse_storage)
        .service(controller::get_repository)
        .service(controller::post_repository)
        .service(controller::patch_repository)
        .service(controller::put_repository)
        .service(controller::head_repository)
        .service(api::get_versions)
        .service(api::get_version)
        .service(api::get_project)
        .service(badge::badge);
}<|MERGE_RESOLUTION|>--- conflicted
+++ resolved
@@ -5,12 +5,8 @@
 mod api;
 mod badge;
 pub mod controller;
-<<<<<<< HEAD
-mod maven;
-=======
 pub mod frontend;
 pub mod maven;
->>>>>>> 246445a5
 pub mod models;
 pub mod repository;
 mod npm;
