--- conflicted
+++ resolved
@@ -1,16 +1,7 @@
-use std::fs::{File, read_to_string, remove_file};
-use std::io::Write;
 use std::path::PathBuf;
 
-<<<<<<< HEAD
-use crate::error::internal_error::InternalError;
-use crate::repository::nitro::{NitroMavenVersions, ProjectData, RepositoryListing};
 use crate::repository::repository::RepositoryRequest;
-use crate::utils::{get_current_time, get_storage_location};
-=======
-use crate::repository::types::RepositoryRequest;
 use crate::utils::get_storage_location;
->>>>>>> a30a970c
 
 pub fn build_artifact_directory(request: &RepositoryRequest) -> PathBuf {
     build_directory(request).join(&request.value)
@@ -20,8 +11,7 @@
     get_storage_location()
         .join("storages")
         .join(&request.storage.name)
-<<<<<<< HEAD
-        .join(&request.repository.name);
+        .join(&request.repository.name)
 }
 
 pub fn update_project_in_repositories(
@@ -78,7 +68,3 @@
         Some(versions_value.latest_version.clone())
     }
 }
-=======
-        .join(&request.repository.name)
-}
->>>>>>> a30a970c
