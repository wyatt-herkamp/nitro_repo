use std::fs::create_dir_all;
use std::path::PathBuf;
use std::str::FromStr;

use actix_web::{get, HttpRequest, post, patch, web};
use serde::{Deserialize, Serialize};

use crate::api_response::{APIResponse, SiteResponse};
use crate::DbPool;
use crate::error::response::{already_exists, bad_request, not_found, unauthorized};
<<<<<<< HEAD
use crate::repository::action::{add_new_repository, get_repo_by_id, get_repo_by_name_and_storage, get_repositories, update_deploy_settings, update_repo};
use crate::repository::models::{ReportGeneration, Repository, RepositoryListResponse, RepositorySettings, SecurityRules, UpdateFrontend, UpdateSettings, Visibility, Webhook};
=======
use crate::repository::action::{add_new_repository, get_repo_by_id, get_repo_by_name_and_storage, get_repositories, update_repo, update_repo_security, update_repo_settings};
use crate::repository::models::{BadgeSettings, Frontend, Policy, Repository, RepositoryListResponse, RepositorySettings, SecurityRules, UpdateFrontend, UpdateSettings, Visibility};
>>>>>>> a7101d7c
use crate::storage::action::get_storage_by_name;
use crate::system::action::get_user_by_username;
use crate::system::utils::get_user_by_header;
use crate::utils::get_current_time;

#[derive(Debug, Clone, Serialize, Deserialize)]
pub struct ListRepositories {
    pub repositories: Vec<RepositoryListResponse>,
}

#[get("/api/repositories/list")]
pub async fn list_repos(pool: web::Data<DbPool>, r: HttpRequest) -> SiteResponse {
    let connection = pool.get()?;

    let user = get_user_by_header(r.headers(), &connection)?;
    if user.is_none() || !user.unwrap().permissions.admin {
        return unauthorized();
    }
    let vec = get_repositories(&connection)?;

    let response = ListRepositories { repositories: vec };
    APIResponse::new(true, Some(response)).respond(&r)
}

#[get("/api/repositories/get/{repo}")]
pub async fn get_repo(
    pool: web::Data<DbPool>,
    r: HttpRequest,
    path: web::Path<i64>,
) -> SiteResponse {
    let connection = pool.get()?;

    let user = get_user_by_header(r.headers(), &connection)?;
    if user.is_none() || !user.unwrap().permissions.admin {
        return unauthorized();
    }
    let repo = get_repo_by_id(&path.into_inner(), &connection)?;

    APIResponse::respond_new(repo, &r)
}

#[get("/api/repositories/get/{storage}/{repo}")]
pub async fn get_repo_deployer(
    pool: web::Data<DbPool>,
    r: HttpRequest,
    path: web::Path<(String, String)>,
) -> SiteResponse {
    let (storage, repo) = path.into_inner();
    let connection = pool.get()?;

    let user = get_user_by_header(r.headers(), &connection)?;
    if user.is_none() || !user.unwrap().permissions.deployer {
        return unauthorized();
    }
    let storage = get_storage_by_name(&storage, &connection)?;
    if storage.is_none() {
        return not_found();
    }
    let repo = get_repo_by_name_and_storage(&repo, &storage.unwrap().id, &connection)?;

    APIResponse::respond_new(repo, &r)
}

#[derive(Serialize, Deserialize, Clone, Debug)]
pub struct NewRepo {
    pub name: String,
    pub storage: String,
    pub repo: String,
}

#[post("/api/admin/repository/add")]
pub async fn add_repo(
    pool: web::Data<DbPool>,
    r: HttpRequest,
    nc: web::Json<NewRepo>,
) -> SiteResponse {
    let connection = pool.get()?;

    let user = get_user_by_header(r.headers(), &connection)?;
    if user.is_none() || !user.unwrap().permissions.admin {
        return unauthorized();
    }
    let storage = crate::storage::action::get_storage_by_name(&nc.storage, &connection)?;
    if storage.is_none() {
        return not_found();
    }
    let storage = storage.unwrap();

    let option = get_repo_by_name_and_storage(&nc.name, &storage.id, &connection)?;
    if option.is_some() {
        return already_exists();
    }
    let repository = Repository {
        id: 0,

        name: nc.0.name,
        repo_type: nc.0.repo,
        storage: storage.id,
        settings: RepositorySettings::default(),
        security: SecurityRules {
            deployers: vec![],
            visibility: Visibility::Public,
            readers: vec![],
        },
        deploy_settings: Default::default(),
        created: get_current_time(),
    };
    add_new_repository(&repository, &connection)?;
    let buf = PathBuf::new()
        .join("storages")
        .join(&storage.name)
        .join(&repository.name);
    if !buf.exists() {
        create_dir_all(buf)?;
    }
    let option = get_repo_by_name_and_storage(&repository.name, &storage.id, &connection)?;

    APIResponse::from(option).respond(&r)
}

#[patch("/api/admin/repository/{repo}/active/{active}")]
pub async fn update_active_status(
    pool: web::Data<DbPool>,
    r: HttpRequest,
    path: web::Path<(i64, bool)>,
) -> SiteResponse {
    let (repo, active) = path.into_inner();

    let connection = pool.get()?;

    let user = get_user_by_header(r.headers(), &connection)?;
    if user.is_none() || !user.unwrap().permissions.admin {
        return unauthorized();
    }
    let repository = get_repo_by_id(&repo, &connection)?;

    let mut repository = repository.unwrap();
    repository.settings.active = active;
    update_repo_settings(&repo, &repository.settings, &connection)?;
    APIResponse::new(true, Some(repository)).respond(&r)
}

#[patch("/api/admin/repository/{repo}/policy/{policy}")]
pub async fn update_policy(
    pool: web::Data<DbPool>,
    r: HttpRequest,
    path: web::Path<(i64, Policy)>,
) -> SiteResponse {
    let (repo, policy) = path.into_inner();

    let connection = pool.get()?;

    let user = get_user_by_header(r.headers(), &connection)?;
    if user.is_none() || !user.unwrap().permissions.admin {
        return unauthorized();
    }
    let repository = get_repo_by_id(&repo, &connection)?;

    let mut repository = repository.unwrap();
    repository.settings.policy = policy;
    update_repo_settings(&repo, &repository.settings, &connection)?;
    APIResponse::new(true, Some(repository)).respond(&r)
}


#[patch("/api/admin/repository/{repo}/modify/settings/frontend")]
pub async fn modify_frontend_settings(
    pool: web::Data<DbPool>,
    r: HttpRequest,
    path: web::Path<(i64)>,
    nc: web::Json<Frontend>,
) -> SiteResponse {
    let connection = pool.get()?;

    let user = get_user_by_header(r.headers(), &connection)?;
    if user.is_none() || !user.unwrap().permissions.admin {
        return unauthorized();
    }
    let repository = get_repo_by_id(&path.into_inner(), &connection)?;

    let mut repository = repository.unwrap();
    repository.settings.frontend = nc.0;
    update_repo_settings(&repository.id, &repository.settings, &connection)?;
    APIResponse::new(true, Some(repository)).respond(&r)
}
#[patch("/api/admin/repository/{repo}/modify/settings/badge")]
pub async fn modify_badge_settings(
    pool: web::Data<DbPool>,
    r: HttpRequest,
    path: web::Path<(i64)>,
    nc: web::Json<BadgeSettings>,
) -> SiteResponse {
    let connection = pool.get()?;

    let user = get_user_by_header(r.headers(), &connection)?;
    if user.is_none() || !user.unwrap().permissions.admin {
        return unauthorized();
    }
    let repository = get_repo_by_id(&path.into_inner(), &connection)?;

    let mut repository = repository.unwrap();
    repository.settings.badge = nc.0;
    update_repo_settings(&repository.id, &repository.settings, &connection)?;
    APIResponse::new(true, Some(repository)).respond(&r)
}

#[patch("/api/admin/repository/{repo}/modify/security/visibility/{visibility}")]
pub async fn modify_security(
    pool: web::Data<DbPool>,
    r: HttpRequest,
    path: web::Path<(i64, Visibility)>,
) -> SiteResponse {
    let (repo, visibility) = path.into_inner();
    println!("{:?}", &visibility);
    let connection = pool.get()?;

    let user = get_user_by_header(r.headers(), &connection)?;
    if user.is_none() || !user.unwrap().permissions.admin {
        return unauthorized();
    }
    let repository = get_repo_by_id(&repo, &connection)?;

    let mut repository = repository.unwrap();
    repository.security.visibility = visibility;
    update_repo_security(&repository.id, &repository.security, &connection)?;
    APIResponse::new(true, Some(repository)).respond(&r)
}

#[patch("/api/admin/repository/{repo}/clear/security/{what}")]
pub async fn clear_all(
    pool: web::Data<DbPool>,
    r: HttpRequest,
    path: web::Path<(i64, String)>,
) -> SiteResponse {
    let (repo, what) = path.into_inner();

    let connection = pool.get()?;

    let admin = get_user_by_header(r.headers(), &connection)?;
    if admin.is_none() || !admin.unwrap().permissions.admin {
        return unauthorized();
    }
    let repository = get_repo_by_id(&repo, &connection)?;

    let mut repository = repository.unwrap();

    match what.as_str() {
        "deployers" => {
            repository.security.deployers.clear()
        }
        "readers" => {
            repository.security.readers.clear()
        }
        _ => return bad_request("Must be Deployers or Readers"),
    }
    update_repo_security(&repository.id, &repository.security, &connection)?;
    APIResponse::new(true, Some(repository)).respond(&r)
}

#[patch("/api/admin/repository/{repo}/modify/security/{what}/{action}/{user}")]
pub async fn update_deployers_readers(
    pool: web::Data<DbPool>,
    r: HttpRequest,
    path: web::Path<(i64, String, String, String)>,
) -> SiteResponse {
    let (repo, what, action, user) = path.into_inner();

    let connection = pool.get()?;

    let admin = get_user_by_header(r.headers(), &connection)?;
    if admin.is_none() || !admin.unwrap().permissions.admin {
        return unauthorized();
    }
    let repository = get_repo_by_id(&repo, &connection)?;

    let mut repository = repository.unwrap();
    let user = get_user_by_username(&user, &connection)?;
    if user.is_none() {
        return not_found();
    }
    let user = user.unwrap();
    match action.as_str() {
        "deployers" => match what.as_str() {
            "add" => {
                repository.security.deployers.push(user.id);
            }
            "remove" => {
                let filter = repository
                    .security
                    .deployers
                    .iter()
                    .position(|x| x == &user.id);
                if filter.is_some() {
                    repository.security.deployers.remove(filter.unwrap());
                }
            }
            _ => return bad_request("Must be Add or Remove"),
        },
        "readers" => match what.as_str() {
            "add" => {
                repository.security.readers.push(user.id);
            }
            "remove" => {
                let filter = repository
                    .security
                    .readers
                    .iter()
                    .position(|x| x == &user.id);
                if filter.is_some() {
                    repository.security.readers.remove(filter.unwrap());
                }
            }
            _ => return bad_request("Must be Add or Remove"),
        },
        _ => return bad_request("Must be Deployers or Readers"),
    }
    update_repo_security(&repository.id, &repository.security, &connection)?;
    APIResponse::new(true, Some(repository)).respond(&r)
}
#[post("/api/admin/repository/{storage}/{repository}/modify/deploy/report")]
pub async fn modify_deploy(
    pool: web::Data<DbPool>,
    r: HttpRequest,
    path: web::Path<(String, String)>,
    nc: web::Json<ReportGeneration>,
) -> SiteResponse {
    let (storage, repository) = path.into_inner();

    let connection = pool.get()?;

    let user = get_user_by_header(r.headers(), &connection)?;
    if user.is_none() || !user.unwrap().permissions.admin {
        return unauthorized();
    }
    let storage = get_storage_by_name(&storage, &connection)?;
    if storage.is_none() {
        return not_found();
    }
    let storage = storage.unwrap();
    let repository_value = get_repo_by_name_and_storage(&repository, &storage.id, &connection)?;
    if repository_value.is_none() {
        return not_found();
    }
    let repo = repository_value.unwrap();
    let mut deploy_settings = repo.deploy_settings;
    deploy_settings.report_generation = nc.0;
    update_deploy_settings(&repo.id, &deploy_settings, &connection)?;

    APIResponse::respond_new(get_repo_by_name_and_storage(&repository, &storage.id, &connection)?, &r)
}

#[post("/api/admin/repository/{storage}/{repo}/modify/deploy/webhook/add")]
pub async fn add_webhook(
    pool: web::Data<DbPool>,
    r: HttpRequest,
    path: web::Path<(String, String)>,
    nc: web::Json<Webhook>,
) -> SiteResponse {
    let (storage, repo) = path.into_inner();

    let connection = pool.get()?;

    let user = get_user_by_header(r.headers(), &connection)?;
    if user.is_none() || !user.unwrap().permissions.admin {
        return unauthorized();
    }
    let storage = get_storage_by_name(&storage, &connection)?;
    if storage.is_none() {
        return not_found();
    }
    let storage = storage.unwrap();
    let repository_value = get_repo_by_name_and_storage(&repo, &storage.id, &connection)?;
    if repository_value.is_none() {
        return not_found();
    }
    let repository_value = repository_value.unwrap();
    let mut deploy_settings = repository_value.deploy_settings;
    deploy_settings.add_webhook(nc.0);
    update_deploy_settings(&repository_value.id, &deploy_settings, &connection)?;
    APIResponse::respond_new(get_repo_by_name_and_storage(&repo, &storage.id, &connection)?, &r)
}

#[post("/api/admin/repository/{storage}/{repo}/modify/deploy/webhook/add/{webhook}")]
pub async fn remove_webhook(
    pool: web::Data<DbPool>,
    r: HttpRequest,
    path: web::Path<(String, String, String)>,
) -> SiteResponse {
    let (storage, repo,webhook) = path.into_inner();

    let connection = pool.get()?;
    let user = get_user_by_header(r.headers(), &connection)?;
    if user.is_none() || !user.unwrap().permissions.admin {
        return unauthorized();
    }
    let storage = get_storage_by_name(&storage,  &connection)?;
    if storage.is_none() {
        return not_found();
    }
    let storage = storage.unwrap();
    let repository = get_repo_by_name_and_storage(&repo, &storage.id, &connection)?;
    if repository.is_none() {
        return not_found();
    }
    let repository = repository.unwrap();
    let mut deploy_settings = repository.deploy_settings;
    deploy_settings.remove_hook(webhook);
    APIResponse::respond_new(get_repo_by_name_and_storage(&repo, &storage.id, &connection)?, &r)
}
<|MERGE_RESOLUTION|>--- conflicted
+++ resolved
@@ -1,20 +1,16 @@
 use std::fs::create_dir_all;
 use std::path::PathBuf;
 use std::str::FromStr;
-
-use actix_web::{get, HttpRequest, post, patch, web};
+use actix_web::{get, HttpRequest, post, web};
 use serde::{Deserialize, Serialize};
 
 use crate::api_response::{APIResponse, SiteResponse};
 use crate::DbPool;
 use crate::error::response::{already_exists, bad_request, not_found, unauthorized};
-<<<<<<< HEAD
 use crate::repository::action::{add_new_repository, get_repo_by_id, get_repo_by_name_and_storage, get_repositories, update_deploy_settings, update_repo};
 use crate::repository::models::{ReportGeneration, Repository, RepositoryListResponse, RepositorySettings, SecurityRules, UpdateFrontend, UpdateSettings, Visibility, Webhook};
-=======
 use crate::repository::action::{add_new_repository, get_repo_by_id, get_repo_by_name_and_storage, get_repositories, update_repo, update_repo_security, update_repo_settings};
 use crate::repository::models::{BadgeSettings, Frontend, Policy, Repository, RepositoryListResponse, RepositorySettings, SecurityRules, UpdateFrontend, UpdateSettings, Visibility};
->>>>>>> a7101d7c
 use crate::storage::action::get_storage_by_name;
 use crate::system::action::get_user_by_username;
 use crate::system::utils::get_user_by_header;
@@ -235,27 +231,14 @@
     if user.is_none() || !user.unwrap().permissions.admin {
         return unauthorized();
     }
-    let repository = get_repo_by_id(&repo, &connection)?;
-
-    let mut repository = repository.unwrap();
-    repository.security.visibility = visibility;
-    update_repo_security(&repository.id, &repository.security, &connection)?;
-    APIResponse::new(true, Some(repository)).respond(&r)
-}
-
-#[patch("/api/admin/repository/{repo}/clear/security/{what}")]
-pub async fn clear_all(
-    pool: web::Data<DbPool>,
-    r: HttpRequest,
-    path: web::Path<(i64, String)>,
-) -> SiteResponse {
-    let (repo, what) = path.into_inner();
-
-    let connection = pool.get()?;
-
-    let admin = get_user_by_header(r.headers(), &connection)?;
-    if admin.is_none() || !admin.unwrap().permissions.admin {
-        return unauthorized();
+    let storage = get_storage_by_name(&storage, &connection)?;
+    if storage.is_none() {
+        return not_found();
+    }
+    let storage = storage.unwrap();
+    let repository = get_repo_by_name_and_storage(&repo, &storage.id, &connection)?;
+    if repository.is_none() {
+        return not_found();
     }
     let repository = get_repo_by_id(&repo, &connection)?;
 
@@ -296,7 +279,7 @@
         return not_found();
     }
     let user = user.unwrap();
-    match action.as_str() {
+    match action.as_str(){
         "deployers" => match what.as_str() {
             "add" => {
                 repository.security.deployers.push(user.id);
