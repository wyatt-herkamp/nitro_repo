use std::fs::create_dir_all;
use std::path::PathBuf;

use actix_web::{delete, get, HttpRequest, patch, post, put, web};
<<<<<<< HEAD
use actix_web::web::Bytes;
=======
>>>>>>> e12f109a
use serde::{Deserialize, Serialize};

use crate::api_response::{APIResponse, SiteResponse};
use crate::DbPool;
use crate::error::response::{already_exists, bad_request, not_found, unauthorized};
use crate::repository::action::{
    add_new_repository, get_repo_by_id, get_repo_by_name_and_storage, get_repositories,
    update_deploy_settings,
};
use crate::repository::action::{update_repo_security, update_repo_settings};
use crate::repository::models::{
    BadgeSettings, Frontend, Policy, Repository, RepositoryListResponse, RepositorySettings,
    SecurityRules, Visibility,
};
use crate::repository::models::{ReportGeneration, Webhook};
use crate::storage::action::get_storage_by_name;
use crate::system::action::get_user_by_username;
use crate::system::utils::get_user_by_header;
use crate::utils::get_current_time;

#[derive(Debug, Clone, Serialize, Deserialize)]
pub struct ListRepositories {
    pub repositories: Vec<RepositoryListResponse>,
}

#[get("/api/repositories/list")]
pub async fn list_repos(pool: web::Data<DbPool>, r: HttpRequest) -> SiteResponse {
    let connection = pool.get()?;

    let user = get_user_by_header(r.headers(), &connection)?;
    if user.is_none() || !user.unwrap().permissions.admin {
        return unauthorized();
    }
    let vec = get_repositories(&connection)?;

    let response = ListRepositories { repositories: vec };
    APIResponse::new(true, Some(response)).respond(&r)
}

#[get("/api/repositories/get/{repo}")]
pub async fn get_repo(
    pool: web::Data<DbPool>,
    r: HttpRequest,
    path: web::Path<i64>,
) -> SiteResponse {
    let connection = pool.get()?;

    let user = get_user_by_header(r.headers(), &connection)?;
    if user.is_none() || !user.unwrap().permissions.admin {
        return unauthorized();
    }
    let repo = get_repo_by_id(&path.into_inner(), &connection)?;

    APIResponse::respond_new(repo, &r)
}

<<<<<<< HEAD
=======
#[get("/api/repositories/get/{storage}/{repo}")]
pub async fn get_repo_deployer(
    pool: web::Data<DbPool>,
    r: HttpRequest,
    path: web::Path<(String, String)>,
) -> SiteResponse {
    let (storage, repo) = path.into_inner();
    let connection = pool.get()?;

    let user = get_user_by_header(r.headers(), &connection)?;
    if user.is_none() || !user.unwrap().permissions.deployer {
        return unauthorized();
    }

    let repo = get_repo_by_name_and_storage(&repo, &storage, &connection)?;
>>>>>>> e12f109a


#[derive(Serialize, Deserialize, Clone, Debug)]
pub struct NewRepo {
    pub name: String,
    pub storage: String,
    pub repo: String,
}

#[post("/api/admin/repository/add")]
pub async fn add_repo(
    pool: web::Data<DbPool>,
    r: HttpRequest,
    nc: web::Json<NewRepo>,
) -> SiteResponse {
    let connection = pool.get()?;

    let user = get_user_by_header(r.headers(), &connection)?;
    if user.is_none() || !user.unwrap().permissions.admin {
        return unauthorized();
    }
    let storage = crate::storage::action::get_storage_by_name(&nc.storage, &connection)?;
    if storage.is_none() {
        return not_found();
    }
    let storage = storage.unwrap();

    let option = get_repo_by_name_and_storage(&nc.repo, &storage.name, &connection)?;
    if option.is_some() {
        return already_exists();
    }
    let repository = Repository {
        id: 0,
        name: nc.0.name,
        repo_type: nc.0.repo,
        storage: nc.0.storage,
        settings: RepositorySettings::default(),
        security: SecurityRules {
            deployers: vec![],
            visibility: Visibility::Public,
            readers: vec![],
        },
        deploy_settings: Default::default(),
        created: get_current_time(),
    };
    add_new_repository(&repository, &connection)?;
    let buf = PathBuf::new()
        .join("storages")
        .join(&storage.name)
        .join(&repository.name);
    if !buf.exists() {
        create_dir_all(buf)?;
    }
    let option = get_repo_by_name_and_storage(&repository.name, &storage.name, &connection)?;

    APIResponse::from(option).respond(&r)
}
#[patch("/api/admin/repository/{repo}/active/{active}")]
pub async fn update_active_status(
    pool: web::Data<DbPool>,
    r: HttpRequest,
    path: web::Path<(i64, bool)>,
) -> SiteResponse {
    let (repo, active) = path.into_inner();

    let connection = pool.get()?;

    let user = get_user_by_header(r.headers(), &connection)?;
    if user.is_none() || !user.unwrap().permissions.admin {
        return unauthorized();
    }
    let repository = get_repo_by_id(&repo, &connection)?;

    let mut repository = repository.unwrap();
    repository.settings.active = active;
    update_repo_settings(&repo, &repository.settings, &connection)?;
    APIResponse::new(true, Some(repository)).respond(&r)
}

#[patch("/api/admin/repository/{repo}/description")]
pub async fn update_description(
    pool: web::Data<DbPool>,
    r: HttpRequest,
    path: web::Path<(i64)>,
    bytes: Bytes,
) -> SiteResponse {
    let (repo) = path.into_inner();

    let connection = pool.get()?;

    let user = get_user_by_header(r.headers(), &connection)?;
    if user.is_none() || !user.unwrap().permissions.admin {
        return unauthorized();
    }
    let repository = get_repo_by_id(&repo, &connection)?;
    let vec = bytes.to_vec();
    let desc = String::from_utf8(vec)?;
    let mut repository = repository.unwrap();
    repository.settings.description = desc;
    update_repo_settings(&repo, &repository.settings, &connection)?;
    APIResponse::new(true, Some(repository)).respond(&r)
}

#[patch("/api/admin/repository/{repo}/policy/{policy}")]
pub async fn update_policy(
    pool: web::Data<DbPool>,
    r: HttpRequest,
    path: web::Path<(i64, Policy)>,
) -> SiteResponse {
    let (repo, policy) = path.into_inner();

    let connection = pool.get()?;

    let user = get_user_by_header(r.headers(), &connection)?;
    if user.is_none() || !user.unwrap().permissions.admin {
        return unauthorized();
    }
    let repository = get_repo_by_id(&repo, &connection)?;

    let mut repository = repository.unwrap();
    repository.settings.policy = policy;
    update_repo_settings(&repo, &repository.settings, &connection)?;
    APIResponse::new(true, Some(repository)).respond(&r)
}

#[patch("/api/admin/repository/{repo}/modify/settings/frontend")]
pub async fn modify_frontend_settings(
    pool: web::Data<DbPool>,
    r: HttpRequest,
    path: web::Path<i64>,
    nc: web::Json<Frontend>,
) -> SiteResponse {
    let connection = pool.get()?;

    let user = get_user_by_header(r.headers(), &connection)?;
    if user.is_none() || !user.unwrap().permissions.admin {
        return unauthorized();
    }
    let repository = get_repo_by_id(&path.into_inner(), &connection)?;

    let mut repository = repository.unwrap();
    repository.settings.frontend = nc.0;
    update_repo_settings(&repository.id, &repository.settings, &connection)?;
    APIResponse::new(true, Some(repository)).respond(&r)
}
#[patch("/api/admin/repository/{repo}/modify/settings/badge")]
pub async fn modify_badge_settings(
    pool: web::Data<DbPool>,
    r: HttpRequest,
    path: web::Path<i64>,
    nc: web::Json<BadgeSettings>,
) -> SiteResponse {
    let connection = pool.get()?;

    let user = get_user_by_header(r.headers(), &connection)?;
    if user.is_none() || !user.unwrap().permissions.admin {
        return unauthorized();
    }
    let repository = get_repo_by_id(&path.into_inner(), &connection)?;

    let mut repository = repository.unwrap();
    repository.settings.badge = nc.0;
    update_repo_settings(&repository.id, &repository.settings, &connection)?;
    APIResponse::new(true, Some(repository)).respond(&r)
}

#[patch("/api/admin/repository/{repo}/modify/security/visibility/{visibility}")]
pub async fn modify_security(
    pool: web::Data<DbPool>,
    r: HttpRequest,
    path: web::Path<(i64, Visibility)>,
) -> SiteResponse {
    let (repo, visibility) = path.into_inner();
    println!("{:?}", &visibility);
    let connection = pool.get()?;

    let user = get_user_by_header(r.headers(), &connection)?;
    if user.is_none() || !user.unwrap().permissions.admin {
        return unauthorized();
    }
    let repository = get_repo_by_id(&repo, &connection)?;

    let mut repository = repository.unwrap();
    repository.security.visibility = visibility;
    update_repo_security(&repository.id, &repository.security, &connection)?;
    APIResponse::new(true, Some(repository)).respond(&r)
}

#[patch("/api/admin/repository/{repo}/clear/security/{what}")]
pub async fn clear_all(
    pool: web::Data<DbPool>,
    r: HttpRequest,
    path: web::Path<(i64, String)>,
) -> SiteResponse {
    let (repo, what) = path.into_inner();

    let connection = pool.get()?;

    let admin = get_user_by_header(r.headers(), &connection)?;
    if admin.is_none() || !admin.unwrap().permissions.admin {
        return unauthorized();
    }
    let repository = get_repo_by_id(&repo, &connection)?;

    let mut repository = repository.unwrap();

    match what.as_str() {
        "deployers" => repository.security.deployers.clear(),
        "readers" => repository.security.readers.clear(),
        _ => return bad_request("Must be Deployers or Readers"),
    }
    update_repo_security(&repository.id, &repository.security, &connection)?;
    APIResponse::new(true, Some(repository)).respond(&r)
}

#[patch("/api/admin/repository/{repo}/modify/security/{what}/{action}/{user}")]
pub async fn update_deployers_readers(
    pool: web::Data<DbPool>,
    r: HttpRequest,
    path: web::Path<(i64, String, String, String)>,
) -> SiteResponse {
    let (repo, what, action, user) = path.into_inner();

    let connection = pool.get()?;

    let admin = get_user_by_header(r.headers(), &connection)?;
    if admin.is_none() || !admin.unwrap().permissions.admin {
        return unauthorized();
    }
    let repository = get_repo_by_id(&repo, &connection)?;

    let mut repository = repository.unwrap();
    let user = get_user_by_username(&user, &connection)?;
    if user.is_none() {
        return not_found();
    }
    let user = user.unwrap();
    match action.as_str() {
        "deployers" => match what.as_str() {
            "add" => {
                repository.security.deployers.push(user.id);
            }
            "remove" => {
                let filter = repository
                    .security
                    .deployers
                    .iter()
                    .position(|x| x == &user.id);
                if filter.is_some() {
                    repository.security.deployers.remove(filter.unwrap());
                }
            }
            _ => return bad_request("Must be Add or Remove"),
        },
        "readers" => match what.as_str() {
            "add" => {
                repository.security.readers.push(user.id);
            }
            "remove" => {
                let filter = repository
                    .security
                    .readers
                    .iter()
                    .position(|x| x == &user.id);
                if filter.is_some() {
                    repository.security.readers.remove(filter.unwrap());
                }
            }
            _ => return bad_request("Must be Add or Remove"),
        },
        _ => return bad_request("Must be Deployers or Readers"),
    }
    update_repo_security(&repository.id, &repository.security, &connection)?;
    APIResponse::new(true, Some(repository)).respond(&r)
}
#[patch("/api/admin/repository/{repository}/modify/deploy/report")]
pub async fn modify_deploy(
    pool: web::Data<DbPool>,
    r: HttpRequest,
    path: web::Path<i64>,
    nc: web::Json<ReportGeneration>,
) -> SiteResponse {
    let repository = path.into_inner();

    let connection = pool.get()?;

    let user = get_user_by_header(r.headers(), &connection)?;
    if user.is_none() || !user.unwrap().permissions.admin {
        return unauthorized();
    }
    let repository_value = get_repo_by_id(&repository, &connection)?;

    let repo = repository_value.unwrap();
    let mut deploy_settings = repo.deploy_settings;
    deploy_settings.report_generation = nc.0;
    update_deploy_settings(&repo.id, &deploy_settings, &connection)?;

    APIResponse::respond_new(get_repo_by_id(&repository, &connection)?, &r)
}

#[put("/api/admin/repository/{storage}/{repo}/modify/deploy/webhook/add")]
pub async fn add_webhook(
    pool: web::Data<DbPool>,
    r: HttpRequest,
    path: web::Path<i64>,
    nc: web::Json<Webhook>,
) -> SiteResponse {
    let repo = path.into_inner();

    let connection = pool.get()?;

    let user = get_user_by_header(r.headers(), &connection)?;
    if user.is_none() || !user.unwrap().permissions.admin {
        return unauthorized();
    }
    let repository_value = get_repo_by_id(&repo, &connection)?;

    let repo = repository_value.unwrap();
    let mut deploy_settings = repo.deploy_settings;
    deploy_settings.add_webhook(nc.0);
    update_deploy_settings(&repo.id, &deploy_settings, &connection)?;
    APIResponse::respond_new(get_repo_by_id(&repo.id, &connection)?, &r)
}

#[delete("/api/admin/repository/{repo}/modify/deploy/webhook/{webhook}")]
pub async fn remove_webhook(
    pool: web::Data<DbPool>,
    r: HttpRequest,
    path: web::Path<(i64, String)>,
) -> SiteResponse {
    let (repo, webhook) = path.into_inner();

    let connection = pool.get()?;
    let user = get_user_by_header(r.headers(), &connection)?;
    if user.is_none() || !user.unwrap().permissions.admin {
        return unauthorized();
    }
    let repository_value = get_repo_by_id(&repo, &connection)?;

    let repo = repository_value.unwrap();
    let mut deploy_settings = repo.deploy_settings;
    deploy_settings.remove_hook(webhook);
    update_deploy_settings(&repo.id, &deploy_settings, &connection)?;
    APIResponse::respond_new(get_repo_by_id(&repo.id, &connection)?, &r)
}<|MERGE_RESOLUTION|>--- conflicted
+++ resolved
@@ -2,10 +2,6 @@
 use std::path::PathBuf;
 
 use actix_web::{delete, get, HttpRequest, patch, post, put, web};
-<<<<<<< HEAD
-use actix_web::web::Bytes;
-=======
->>>>>>> e12f109a
 use serde::{Deserialize, Serialize};
 
 use crate::api_response::{APIResponse, SiteResponse};
@@ -62,8 +58,6 @@
     APIResponse::respond_new(repo, &r)
 }
 
-<<<<<<< HEAD
-=======
 #[get("/api/repositories/get/{storage}/{repo}")]
 pub async fn get_repo_deployer(
     pool: web::Data<DbPool>,
@@ -79,8 +73,9 @@
     }
 
     let repo = get_repo_by_name_and_storage(&repo, &storage, &connection)?;
->>>>>>> e12f109a
-
+
+    APIResponse::respond_new(repo, &r)
+}
 
 #[derive(Serialize, Deserialize, Clone, Debug)]
 pub struct NewRepo {
@@ -155,30 +150,6 @@
 
     let mut repository = repository.unwrap();
     repository.settings.active = active;
-    update_repo_settings(&repo, &repository.settings, &connection)?;
-    APIResponse::new(true, Some(repository)).respond(&r)
-}
-
-#[patch("/api/admin/repository/{repo}/description")]
-pub async fn update_description(
-    pool: web::Data<DbPool>,
-    r: HttpRequest,
-    path: web::Path<(i64)>,
-    bytes: Bytes,
-) -> SiteResponse {
-    let (repo) = path.into_inner();
-
-    let connection = pool.get()?;
-
-    let user = get_user_by_header(r.headers(), &connection)?;
-    if user.is_none() || !user.unwrap().permissions.admin {
-        return unauthorized();
-    }
-    let repository = get_repo_by_id(&repo, &connection)?;
-    let vec = bytes.to_vec();
-    let desc = String::from_utf8(vec)?;
-    let mut repository = repository.unwrap();
-    repository.settings.description = desc;
     update_repo_settings(&repo, &repository.settings, &connection)?;
     APIResponse::new(true, Some(repository)).respond(&r)
 }
