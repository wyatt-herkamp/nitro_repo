use std::collections::HashMap;
use std::fs::{create_dir_all, File, read_to_string, remove_file};
use std::io::Write;
use std::path::PathBuf;

use chrono::{DateTime, NaiveDateTime, Utc};

use crate::error::internal_error::InternalError;
use crate::repository::models::Repository;
use crate::repository::nitro::{NitroMavenVersions, ProjectData};
use crate::repository::repository::VersionResponse;
use crate::repository::utils::get_versions;
use crate::storage::models::Storage;
<<<<<<< HEAD
use crate::utils::{get_current_time, get_storage_location};

static NPM_TIME_FORMAT: &'static str = "%Y-%m-%dT%H:%M:%S.%3fZ";

impl From<NitroMavenVersions> for HashMap<String, String> {
    fn from(value: NitroMavenVersions) -> Self {
        let mut map = HashMap::new();
        for x in value.versions {
            let naive = NaiveDateTime::from_timestamp(x.time, 0);
            let date_time: DateTime<Utc> = DateTime::from_utc(naive, Utc);
            let format = date_time.format(NPM_TIME_FORMAT).to_string();
            map.insert(x.version, format);
        }
        map
    }
}

pub fn get_version(path: &PathBuf, version: String) -> Option<VersionResponse> {
    let versions_value = get_versions(path);
    return get_version_by_data(&versions_value, version);
}

pub fn update_project(project_folder: &PathBuf, version: String) -> Result<(), InternalError> {
    let buf = project_folder.join(".nitro.project.json");

    let mut project_data: ProjectData = if buf.exists() {
        let value = serde_json::from_str(&read_to_string(&buf)?).unwrap();
        remove_file(&buf)?;
        value
    } else {
        //TODO Pull NPM Data
        ProjectData {
            name: "".to_string(),
            description: "".to_string(),
            source: None,
            licence: None,
            versions: Default::default(),
            created: get_current_time(),
        }
    };
    project_data.versions.update_version(version);
    let mut file = File::create(&buf).unwrap();
    let string = serde_json::to_string_pretty(&project_data)?;
    let x1 = string.as_bytes();
    file.write_all(x1)?;
    return Ok(());
}

pub fn get_version_by_data(
    versions_value: &NitroMavenVersions,
    version: String,
) -> Option<VersionResponse> {
    for x in &versions_value.versions {
        if x.version.eq(&version) {
            return Some(VersionResponse {
                version: x.clone(),
                other: Default::default(),
            });
        }
    }
    return None;
=======
use crate::utils::get_storage_location;

pub fn get_time_file<S: Into<String>>(storage: &Storage, repo: &Repository, id: S) -> PathBuf {
    get_storage_location()
        .join("storages")
        .join(&storage.name)
        .join(&repo.name)
        .join(id.into())
        .join("times.json")
}

pub fn read_time_file<S: Into<String>>(
    storage: &Storage,
    repo: &Repository,
    id: S,
) -> Result<HashMap<String, String>, InternalError> {
    let times_json = get_time_file(storage, repo, id);
    let times_map: HashMap<String, String> = serde_json::from_reader(File::open(&times_json)?)?;
    Ok(times_map)
>>>>>>> a30a970c
}<|MERGE_RESOLUTION|>--- conflicted
+++ resolved
@@ -11,7 +11,6 @@
 use crate::repository::repository::VersionResponse;
 use crate::repository::utils::get_versions;
 use crate::storage::models::Storage;
-<<<<<<< HEAD
 use crate::utils::{get_current_time, get_storage_location};
 
 static NPM_TIME_FORMAT: &'static str = "%Y-%m-%dT%H:%M:%S.%3fZ";
@@ -32,6 +31,14 @@
 pub fn get_version(path: &PathBuf, version: String) -> Option<VersionResponse> {
     let versions_value = get_versions(path);
     return get_version_by_data(&versions_value, version);
+}
+pub fn get_time_file<S: Into<String>>(storage: &Storage, repo: &Repository, id: S) -> PathBuf {
+    get_storage_location()
+        .join("storages")
+        .join(&storage.name)
+        .join(&repo.name)
+        .join(id.into())
+        .join("times.json")
 }
 
 pub fn update_project(project_folder: &PathBuf, version: String) -> Result<(), InternalError> {
@@ -73,18 +80,6 @@
         }
     }
     return None;
-=======
-use crate::utils::get_storage_location;
-
-pub fn get_time_file<S: Into<String>>(storage: &Storage, repo: &Repository, id: S) -> PathBuf {
-    get_storage_location()
-        .join("storages")
-        .join(&storage.name)
-        .join(&repo.name)
-        .join(id.into())
-        .join("times.json")
-}
-
 pub fn read_time_file<S: Into<String>>(
     storage: &Storage,
     repo: &Repository,
@@ -93,5 +88,4 @@
     let times_json = get_time_file(storage, repo, id);
     let times_map: HashMap<String, String> = serde_json::from_reader(File::open(&times_json)?)?;
     Ok(times_map)
->>>>>>> a30a970c
 }