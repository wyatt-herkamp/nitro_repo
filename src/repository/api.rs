--- conflicted
+++ resolved
@@ -14,7 +14,6 @@
 use serde::{Deserialize, Serialize};
 
 use crate::repository::controller::handle_result;
-use crate::repository::npm::NPMHandler;
 
 //
 
@@ -51,49 +50,10 @@
         value: string,
     };
     let x = match t.as_str() {
-<<<<<<< HEAD
-        "maven" => MavenHandler::handle_versions(request, &connection),
-        "npm" => NPMHandler::handle_versions(request, &connection),
-=======
         "maven" => MavenHandler::handle_versions(&request, &r, &connection),
->>>>>>> 793b1e05
         _ => {
             panic!("Unknown REPO")
         }
     }?;
     return handle_result(x, path.0 .2.clone(), r);
-<<<<<<< HEAD
-}
-#[get("/api/about/{storage}/{repository}/{file:.*}")]
-pub async fn get_about(
-    pool: web::Data<DbPool>,
-    r: HttpRequest,
-    path: web::Path<(String, String, String)>,
-) -> Result<HttpResponse, RequestError> {
-    let connection = pool.get()?;
-    installed(&connection)?;
-    let option1 = get_storage_by_name(path.0 .0, &connection)?.ok_or(RequestError::NotFound)?;
-    let option = get_repo_by_name_and_storage(path.0 .1.clone(), option1.id.clone(), &connection)?
-        .ok_or(RequestError::NotFound)?;
-
-    let t = option.repo_type.clone();
-    let string = path.0 .2.clone();
-
-    let request = RepositoryRequest {
-        //TODO DONT DO THIS
-        request: r.clone(),
-        storage: option1,
-        repository: option,
-        value: string,
-    };
-    let _x = match t.as_str() {
-        "maven" => MavenHandler::handle_get(request, &connection),
-        "npm" => NPMHandler::handle_get(request, &connection),
-        _ => {
-            panic!("Unknown REPO")
-        }
-    }?;
-    return Err(NotFound);
-=======
->>>>>>> 793b1e05
 }