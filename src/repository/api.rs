use actix_web::{get, HttpRequest, web};
use serde::{Deserialize, Serialize};

use crate::api_response::SiteResponse;
use crate::DbPool;
use crate::error::response::not_found;
use crate::repository::action::get_repo_by_name_and_storage;
use crate::repository::controller::{handle_result, to_request};
use crate::repository::maven::MavenHandler;
use crate::repository::models::Repository;
use crate::repository::npm::NPMHandler;
use crate::repository::repository::{RepositoryRequest, RepositoryType};
use crate::storage::action::get_storage_by_name;

//

#[derive(Debug, Clone, Serialize, Deserialize)]
pub struct ListRepositories {
    pub repositories: Vec<Repository>,
}

#[get("/api/versions/{storage}/{repository}/{project}")]
pub async fn get_versions(
    pool: web::Data<DbPool>,
    r: HttpRequest,
    path: web::Path<(String, String, String)>,
) -> SiteResponse {
    let (storage, repository, project) = path.into_inner();
    let connection = pool.get()?;


<<<<<<< HEAD
    let t = repository.repo_type.clone();
    let string = project.clone();
=======
    let request = to_request(storage, repository, file, &connection)?;
>>>>>>> cedfa941

    let x = match request.repository.repo_type.as_str() {
        "maven" => MavenHandler::handle_versions(&request, &r, &connection),
        "npm" => NPMHandler::handle_versions(&request, &r, &connection),
        _ => {
            panic!("Unknown REPO")
        }
    }?;
<<<<<<< HEAD
    handle_result(x, project, r)
=======
    handle_result(x, request.value, r)
>>>>>>> cedfa941
}

#[get("/api/project/{storage}/{repository}/{project}")]
pub async fn get_project(
    pool: web::Data<DbPool>,
    r: HttpRequest,
    path: web::Path<(String, String, String)>,
) -> SiteResponse {
    let (storage, repository, file) = path.into_inner();
    let connection = pool.get()?;

    let request = to_request(storage, repository, file, &connection)?;

    let x = match request.repository.repo_type.as_str() {
        "maven" => MavenHandler::handle_project(&request, &r, &connection),
        _ => {
            panic!("Unknown REPO")
        }
    }?;
    handle_result(x, request.value, r)
}

#[get("/api/version/{storage}/{repository}/{project}/{version}")]
pub async fn get_version(
    pool: web::Data<DbPool>,
    r: HttpRequest,
    path: web::Path<(String, String, String, String)>,
) -> SiteResponse {
    let (storage, repository, project, version) = path.into_inner();
    let connection = pool.get()?;

<<<<<<< HEAD
    let storage = get_storage_by_name(&storage, &connection)?;
    if storage.is_none() {
        return not_found();
    }
    let storage = storage.unwrap();
    let repository = get_repo_by_name_and_storage(&repository, &storage.id, &connection)?;
    if repository.is_none() {
        return not_found();
    }
    let repository = repository.unwrap();

    let t = repository.repo_type.clone();
    let string = project.clone();

    let request = RepositoryRequest {
        storage,
        repository,
        value: string,
    };
    let x = match t.as_str() {
        "maven" => MavenHandler::handle_version(&request, version, &r, &connection),
=======
    let request = to_request(storage, repository, file, &connection)?;

    let x = match request.repository.repo_type.as_str() {
        "maven" => MavenHandler::handle_version(&request, &r, &connection),
>>>>>>> cedfa941
        _ => {
            panic!("Unknown REPO")
        }
    }?;
<<<<<<< HEAD
    handle_result(x, project, r)
=======
    handle_result(x, request.value, r)
>>>>>>> cedfa941
}<|MERGE_RESOLUTION|>--- conflicted
+++ resolved
@@ -1,4 +1,4 @@
-use actix_web::{get, HttpRequest, web};
+use actix_web::{get, web, HttpRequest};
 use serde::{Deserialize, Serialize};
 
 use crate::api_response::SiteResponse;
@@ -19,38 +19,31 @@
     pub repositories: Vec<Repository>,
 }
 
-#[get("/api/versions/{storage}/{repository}/{project}")]
+#[get("/api/versions/{storage}/{repository}/{file:.*}")]
 pub async fn get_versions(
     pool: web::Data<DbPool>,
     r: HttpRequest,
     path: web::Path<(String, String, String)>,
 ) -> SiteResponse {
-    let (storage, repository, project) = path.into_inner();
+    let (storage, repository, file) = path.into_inner();
     let connection = pool.get()?;
 
 
-<<<<<<< HEAD
-    let t = repository.repo_type.clone();
-    let string = project.clone();
-=======
+
     let request = to_request(storage, repository, file, &connection)?;
->>>>>>> cedfa941
 
-    let x = match request.repository.repo_type.as_str() {
+
+    let x = match t.as_str() {
         "maven" => MavenHandler::handle_versions(&request, &r, &connection),
         "npm" => NPMHandler::handle_versions(&request, &r, &connection),
         _ => {
             panic!("Unknown REPO")
         }
     }?;
-<<<<<<< HEAD
-    handle_result(x, project, r)
-=======
     handle_result(x, request.value, r)
->>>>>>> cedfa941
 }
 
-#[get("/api/project/{storage}/{repository}/{project}")]
+#[get("/api/project/{storage}/{repository}/{file:.*}")]
 pub async fn get_project(
     pool: web::Data<DbPool>,
     r: HttpRequest,
@@ -70,50 +63,22 @@
     handle_result(x, request.value, r)
 }
 
-#[get("/api/version/{storage}/{repository}/{project}/{version}")]
+#[get("/api/version/{storage}/{repository}/{file:.*}")]
 pub async fn get_version(
     pool: web::Data<DbPool>,
     r: HttpRequest,
-    path: web::Path<(String, String, String, String)>,
+    path: web::Path<(String, String, String)>,
 ) -> SiteResponse {
-    let (storage, repository, project, version) = path.into_inner();
+    let (storage, repository, file) = path.into_inner();
     let connection = pool.get()?;
 
-<<<<<<< HEAD
-    let storage = get_storage_by_name(&storage, &connection)?;
-    if storage.is_none() {
-        return not_found();
-    }
-    let storage = storage.unwrap();
-    let repository = get_repo_by_name_and_storage(&repository, &storage.id, &connection)?;
-    if repository.is_none() {
-        return not_found();
-    }
-    let repository = repository.unwrap();
-
-    let t = repository.repo_type.clone();
-    let string = project.clone();
-
-    let request = RepositoryRequest {
-        storage,
-        repository,
-        value: string,
-    };
-    let x = match t.as_str() {
-        "maven" => MavenHandler::handle_version(&request, version, &r, &connection),
-=======
     let request = to_request(storage, repository, file, &connection)?;
 
     let x = match request.repository.repo_type.as_str() {
         "maven" => MavenHandler::handle_version(&request, &r, &connection),
->>>>>>> cedfa941
         _ => {
             panic!("Unknown REPO")
         }
     }?;
-<<<<<<< HEAD
-    handle_result(x, project, r)
-=======
     handle_result(x, request.value, r)
->>>>>>> cedfa941
 }