use std::collections::HashMap;
use std::fmt::Debug;
use std::io::Write;
use std::ops::Deref;

use badge_maker::Style;
use diesel::backend::Backend;
use diesel::deserialize::FromSql;
use diesel::mysql::Mysql;
use diesel::serialize::{Output, ToSql};
use diesel::sql_types::Text;
use diesel::{deserialize, serialize, MysqlConnection};
use serde::{Deserialize, Serialize};
use serde_json::Value;

use crate::error::internal_error::InternalError;
use crate::repository::models::Policy::Mixed;
use crate::repository::models::Visibility::Public;
use crate::schema::*;

#[derive(Serialize, Deserialize, Clone, Debug)]
pub struct RepositorySummary {
    pub name: String,
    pub storage: String,
    pub page_provider: PageProvider,
    pub repo_type: String,
    pub visibility: Visibility,
}

#[derive(Serialize, Deserialize, Clone, Debug)]
pub enum ReportValues {
    DeployerUsername,
    Time,
}

#[derive(Serialize, Deserialize, Clone, Debug)]
pub struct ReportGeneration {
    pub active: bool,
    pub values: Vec<String>,
}

#[derive(Serialize, Deserialize, Clone, Debug)]
pub struct Webhook {
    pub id: String,
    pub handler: String,
    pub settings: HashMap<String, Value>,
}

impl PartialEq<Self> for Webhook {
    fn eq(&self, other: &Self) -> bool {
        other.id.eq_ignore_ascii_case(&self.id)
    }
}

impl PartialEq<String> for Webhook {
    fn eq(&self, other: &String) -> bool {
        self.id.eq(other)
    }
}

impl Default for ReportGeneration {
    fn default() -> Self {
        ReportGeneration {
            active: true,
            values: vec!["DeployerUsername".to_string(), "Time".to_string()],
        }
    }
}

#[derive(AsExpression, Debug, Deserialize, Serialize, FromSqlRow, Clone, Default)]
#[sql_type = "Text"]
pub struct DeploySettings {
    #[serde(default)]
    pub report_generation: ReportGeneration,
    #[serde(default)]
    pub webhooks: Vec<Webhook>,
}

impl DeploySettings {
    pub fn add_webhook(&mut self, webhook: Webhook) {
        for x in self.webhooks.iter_mut() {
            if x.deref().eq(&webhook) {
                //TODO update webhook properties
                return;
            }
        }
        self.webhooks.push(webhook);
    }
    pub fn remove_hook(&mut self, webhook: String) -> Option<Webhook> {
        let option = self.webhooks.iter().position(|x| x.eq(&webhook));
        if let Some(value) = option {
            Some(self.webhooks.remove(value))
        } else {
            None
        }
    }
}

impl RepositorySummary {
<<<<<<< HEAD
    pub fn new(
        repo: &Repository,
        _conn: &MysqlConnection,
    ) -> Result<RepositorySummary, InternalError> {
        return Ok(RepositorySummary {
=======
    pub fn new(repo: &Repository, _: &MysqlConnection) -> Result<RepositorySummary, InternalError> {
        Ok(RepositorySummary {
>>>>>>> 05611ca7
            name: repo.name.clone(),
            storage: repo.storage.clone(),
            page_provider: repo.settings.frontend.page_provider.clone(),
            repo_type: repo.repo_type.clone(),
            visibility: repo.security.visibility.clone(),
        })
    }
}

#[derive(Debug, Clone, Serialize, Deserialize)]
pub enum BadgeStyle {
    Flat,
    FlatSquare,
    Plastic,
}

impl Default for BadgeStyle {
    fn default() -> Self {
        BadgeStyle::Flat
    }
}

impl BadgeStyle {
    pub fn to_badge_maker_style(&self) -> badge_maker::Style {
        match self {
            BadgeStyle::Flat => Style::Flat,
            BadgeStyle::FlatSquare => Style::FlatSquare,
            BadgeStyle::Plastic => Style::Plastic,
        }
    }
}

#[derive(Debug, Clone, Serialize, Deserialize)]
pub struct BadgeSettings {
    #[serde(default = "BadgeStyle::default")]
    pub style: BadgeStyle,
    #[serde(default = "default_label_color")]
    pub label_color: String,
    #[serde(default = "default_color")]
    pub color: String,
}

impl Default for BadgeSettings {
    fn default() -> Self {
        BadgeSettings {
            style: Default::default(),
            label_color: default_label_color(),
            color: default_color(),
        }
    }
}

fn default_color() -> String {
    "#33B5E5".to_string()
}

fn default_label_color() -> String {
    "#555".to_string()
}

#[derive(Debug, Clone, Serialize, Deserialize)]
pub enum PageProvider {
    None,
    README,
    ReadmeGit,
    ReadmeSent,
}

impl PageProvider {
    fn default() -> Self {
        PageProvider::None
    }
}

#[derive(Debug, Clone, Serialize, Deserialize)]
pub struct Frontend {
    #[serde(default = "default")]
    pub enabled: bool,
    #[serde(default = "PageProvider::default")]
    pub page_provider: PageProvider,
}

impl Default for Frontend {
    fn default() -> Self {
        Frontend {
            enabled: true,
            page_provider: PageProvider::None,
        }
    }
}

#[derive(Debug, Clone, Serialize, Deserialize, strum_macros::EnumString)]
pub enum Policy {
    Release,
    Snapshot,
    Mixed,
}

#[derive(Debug, Clone, Serialize, Deserialize, strum_macros::EnumString)]
pub enum Visibility {
    Public,
    Private,
    Hidden,
}

impl Policy {
    fn default() -> Self {
        Mixed
    }
}

impl Visibility {
    fn default() -> Self {
        Public
    }
}

#[derive(AsExpression, Debug, Deserialize, Serialize, FromSqlRow, Clone)]
#[sql_type = "Text"]
pub struct SecurityRules {
    ///Default true. If false only people listed in deployers can deploy
    ///List of deployers
    //TODO IMPLEMENT IN BACKEND
    #[serde(default = "Vec::new")]
    pub deployers: Vec<i64>,
    #[serde(default = "Visibility::default")]
    pub visibility: Visibility,
    ///List of readers
    /// If Empty it will ignore this method of security
    //TODO IMPLEMENT IN BACKEND
    #[serde(default = "Vec::new")]
    pub readers: Vec<i64>,
}

#[derive(AsExpression, Debug, Deserialize, Serialize, FromSqlRow, Clone)]
#[sql_type = "Text"]
pub struct RepositorySettings {
    #[serde(default = "default")]
    pub active: bool,
    #[serde(default)]
    pub description: String,
    #[serde(default = "Policy::default")]
    pub policy: Policy,
    #[serde(default = "Frontend::default")]
    pub frontend: Frontend,
    #[serde(default = "BadgeSettings::default")]
    pub badge: BadgeSettings,
}

impl Default for RepositorySettings {
    fn default() -> Self {
        RepositorySettings {
            active: true,
            description: "".to_string(),
            policy: Policy::Mixed,
            frontend: Default::default(),
            badge: Default::default(),
        }
    }
}

#[derive(Debug, Serialize, Deserialize)]
pub struct UpdateSettings {
    pub active: bool,
    pub policy: Policy,
}

#[derive(Debug, Serialize, Deserialize)]
pub struct UpdateFrontend {
    pub frontend: Frontend,
    pub badge: BadgeSettings,
}

impl RepositorySettings {
    pub fn update_general(&mut self, settings: UpdateSettings) {
        self.policy = settings.policy;
        self.active = settings.active;
    }
    pub fn update_frontend(&mut self, settings: UpdateFrontend) {
        self.frontend = settings.frontend;
        self.badge = settings.badge;
    }
}

impl SecurityRules {
    pub fn update(&mut self, security: SecurityRules) {
        self.visibility = security.visibility;
        self.deployers = security.deployers;
        self.readers = security.readers;
    }
    pub fn set_visibility(&mut self, visibility: Visibility) {
        self.visibility = visibility;
    }
}

fn default() -> bool {
    true
}

impl FromSql<Text, Mysql> for RepositorySettings {
    fn from_sql(
        bytes: Option<&<diesel::mysql::Mysql as Backend>::RawValue>,
    ) -> deserialize::Result<RepositorySettings> {
        let t = <String as FromSql<Text, Mysql>>::from_sql(bytes)?;
        let result: RepositorySettings = serde_json::from_str(t.as_str())?;
        Ok(result)
    }
}

impl ToSql<Text, Mysql> for RepositorySettings {
    fn to_sql<W: Write>(&self, out: &mut Output<W, Mysql>) -> serialize::Result {
        let s = serde_json::to_string(&self)?;
        <String as ToSql<Text, Mysql>>::to_sql(&s, out)
    }
}

impl FromSql<Text, Mysql> for SecurityRules {
    fn from_sql(
        bytes: Option<&<diesel::mysql::Mysql as Backend>::RawValue>,
    ) -> deserialize::Result<SecurityRules> {
        let t = <String as FromSql<Text, Mysql>>::from_sql(bytes)?;
        let result: SecurityRules = serde_json::from_str(t.as_str())?;
        Ok(result)
    }
}

impl ToSql<Text, Mysql> for SecurityRules {
    fn to_sql<W: Write>(&self, out: &mut Output<W, Mysql>) -> serialize::Result {
        let s = serde_json::to_string(&self)?;
        <String as ToSql<Text, Mysql>>::to_sql(&s, out)
    }
}

impl FromSql<Text, Mysql> for DeploySettings {
    fn from_sql(
        bytes: Option<&<diesel::mysql::Mysql as Backend>::RawValue>,
    ) -> deserialize::Result<DeploySettings> {
        if bytes.is_none() {
            return deserialize::Result::Ok(DeploySettings::default());
        }
        let t = <String as FromSql<Text, Mysql>>::from_sql(bytes)?;
        let result: DeploySettings = serde_json::from_str(t.as_str())?;
        Ok(result)
    }
}

impl ToSql<Text, Mysql> for DeploySettings {
    fn to_sql<W: Write>(&self, out: &mut Output<W, Mysql>) -> serialize::Result {
        let s = serde_json::to_string(&self)?;
        <String as ToSql<Text, Mysql>>::to_sql(&s, out)
    }
}

#[derive(Debug, Clone, Serialize, Deserialize, Queryable, Insertable)]
#[table_name = "repositories"]
pub struct Repository {
    pub id: i64,
    pub name: String,
    pub repo_type: String,
    pub storage: String,
    pub settings: RepositorySettings,
    pub security: SecurityRules,
    #[serde(default)]
    pub deploy_settings: DeploySettings,
    pub created: i64,
}

#[derive(Debug, Clone, Serialize, Deserialize, Queryable)]
pub struct RepositoryListResponse {
    pub id: i64,
    pub name: String,
    pub repo_type: String,
    pub storage: String,
}<|MERGE_RESOLUTION|>--- conflicted
+++ resolved
@@ -4,12 +4,12 @@
 use std::ops::Deref;
 
 use badge_maker::Style;
+use diesel::{deserialize, MysqlConnection, serialize};
 use diesel::backend::Backend;
 use diesel::deserialize::FromSql;
 use diesel::mysql::Mysql;
 use diesel::serialize::{Output, ToSql};
 use diesel::sql_types::Text;
-use diesel::{deserialize, serialize, MysqlConnection};
 use serde::{Deserialize, Serialize};
 use serde_json::Value;
 
@@ -17,6 +17,7 @@
 use crate::repository::models::Policy::Mixed;
 use crate::repository::models::Visibility::Public;
 use crate::schema::*;
+use crate::storage::action::get_storage_name_by_id;
 
 #[derive(Serialize, Deserialize, Clone, Debug)]
 pub struct RepositorySummary {
@@ -60,14 +61,14 @@
 
 impl Default for ReportGeneration {
     fn default() -> Self {
-        ReportGeneration {
+        return ReportGeneration {
             active: true,
             values: vec!["DeployerUsername".to_string(), "Time".to_string()],
-        }
-    }
-}
-
-#[derive(AsExpression, Debug, Deserialize, Serialize, FromSqlRow, Clone, Default)]
+        };
+    }
+}
+
+#[derive(AsExpression, Debug, Deserialize, Serialize, FromSqlRow, Clone)]
 #[sql_type = "Text"]
 pub struct DeploySettings {
     #[serde(default)]
@@ -88,31 +89,35 @@
     }
     pub fn remove_hook(&mut self, webhook: String) -> Option<Webhook> {
         let option = self.webhooks.iter().position(|x| x.eq(&webhook));
-        if let Some(value) = option {
+        return if let Some(value) = option {
             Some(self.webhooks.remove(value))
         } else {
             None
-        }
+        };
+    }
+}
+
+impl Default for DeploySettings {
+    fn default() -> Self {
+        return DeploySettings {
+            report_generation: Default::default(),
+            webhooks: vec![],
+        };
     }
 }
 
 impl RepositorySummary {
-<<<<<<< HEAD
     pub fn new(
         repo: &Repository,
-        _conn: &MysqlConnection,
+        conn: &MysqlConnection,
     ) -> Result<RepositorySummary, InternalError> {
         return Ok(RepositorySummary {
-=======
-    pub fn new(repo: &Repository, _: &MysqlConnection) -> Result<RepositorySummary, InternalError> {
-        Ok(RepositorySummary {
->>>>>>> 05611ca7
             name: repo.name.clone(),
             storage: repo.storage.clone(),
             page_provider: repo.settings.frontend.page_provider.clone(),
             repo_type: repo.repo_type.clone(),
             visibility: repo.security.visibility.clone(),
-        })
+        });
     }
 }
 
