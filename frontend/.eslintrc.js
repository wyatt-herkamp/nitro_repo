module.exports = {
  root: true,
  env: {
    node: true,
  },
  extends: [
    "plugin:vue/vue3-essential",
    "eslint:recommended",
    "@vue/typescript/recommended",
    "@vue/prettier",
  ],
  parserOptions: {
    ecmaVersion: 2020,
  },
  rules: {
    "no-console": process.env.NODE_ENV === "production" ? "warn" : "off",
    "no-debugger": process.env.NODE_ENV === "production" ? "warn" : "off",
<<<<<<< HEAD
=======
    "vue/multi-word-component-names": "off",
>>>>>>> 92ff9e08
    "prettier/prettier": [
      "error",
      {
        endOfLine: "auto",
      },
    ],
    indent: ["error", 2],
  },
};<|MERGE_RESOLUTION|>--- conflicted
+++ resolved
@@ -15,10 +15,7 @@
   rules: {
     "no-console": process.env.NODE_ENV === "production" ? "warn" : "off",
     "no-debugger": process.env.NODE_ENV === "production" ? "warn" : "off",
-<<<<<<< HEAD
-=======
     "vue/multi-word-component-names": "off",
->>>>>>> 92ff9e08
     "prettier/prettier": [
       "error",
       {
