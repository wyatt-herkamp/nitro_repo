--- conflicted
+++ resolved
@@ -1,8 +1,4 @@
 <template>
-<<<<<<< HEAD
-  <div class="w-1/2 mx-auto">
-    <h1 class="text-quaternary text-center text-3xl">Nitro Repository</h1>
-=======
   <div class="flex-1 flex flex-row">
     <div
       :class="[activeResponse !== undefined ? 'lg:basis-1/2' : 'flex-grow']"
@@ -78,18 +74,21 @@
         </div>
       </div>
     </div>
->>>>>>> 92ff9e08
   </div>
 </template>
+<style scoped>
+.backLink {
+  @apply md:py-3;
+  @apply md:my-1;
+  @apply min-w-max;
 
+  @apply hover:text-slate-300;
+  @apply transition;
+  @apply ease-in-out;
+  @apply duration-100;
+}
+</style>
 <script lang="ts">
-<<<<<<< HEAD
-import { defineComponent } from "vue";
-defineComponent({
-  setup() {
-    return {};
-  },
-=======
 import {
   browse,
   BrowseResponse,
@@ -163,6 +162,5 @@
     };
   },
   components: { ViewProject, BrowseBox },
->>>>>>> 92ff9e08
 });
 </script>