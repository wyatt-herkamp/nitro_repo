<template>
  <div class="nitroForm">
    <div class="flex flex-col mb-6">
      <div class="flex flex-row">
        <div class="basis-1/2 settingBox">
          <h3 class="settingHeader">Admin</h3>
          <Switch id="admin" v-model="user.permissions.admin">
            <div class="ml-1">Admin</div>
          </Switch>
        </div>
        <div class="basis-1/2 my-auto">
          <button @click="updatePermissions()" class="nitroButton">
            Save Permissions
          </button>
        </div>
      </div>

      <div class="settingBox">
        <h3 class="settingHeader">Normal Permissions</h3>
        <h6
          class="appearance-none text-left font-sm"
          v-if="user.permissions.admin"
        >
          These Permissions Do not matter. This user is Admin
        </h6>

        <div
          class="otherPermissions flex flex-col"
          :class="[admin ? 'admin' : '']"
        >
          <div>
            <Switch
              id="repository_manager"
              v-model="user.permissions.repository_manager"
            >
              <div class="ml-1">Repository Manager</div>
            </Switch>

            <Switch id="user_manager" v-model="user.permissions.user_manager">
              <div class="ml-1">User Manager</div>
            </Switch>
          </div>
          <div class="permissionBox mb-5">
            <div class="md:basis-1/4">
              <h6 class="text-left block" v-if="user.permissions.admin">
                Deployer Permissions
              </h6>
              <Switch class="block" id="deployer" v-model="deployer">
                <div class="ml-1">Deployer</div>
              </Switch>
            </div>
            <PermissionList
              class="md:basis-3/4"
              v-if="user.permissions.deployer !== undefined"
              v-model="user.permissions.deployer"
            />
          </div>
          <div class="permissionBox">
            <div class="md:basis-1/4">
              <h6 class="text-left block" v-if="user.permissions.admin">
                Viewer Permissions
              </h6>
              <Switch class="block" id="viewer" v-model="viewer">
                <div class="ml-1">Viewer</div>
              </Switch>
            </div>
            <PermissionList
              class="md:basis-3/4"
              v-if="user.permissions.viewer !== undefined"
              v-model="user.permissions.viewer"
            />
          </div>
        </div>
      </div>
    </div>
  </div>
</template>
<style scoped>
.permissionBox {
  @apply md:flex;
  @apply md:flex-row;
  @apply md:flex-wrap;
  @apply md:h-40;
}
.otherPermissions {
  @apply w-full;
}
</style>
<script lang="ts">
import { computed, defineComponent, inject, ref, watch } from "vue";
<<<<<<< HEAD
import Switch from "@/components/common/forms/Switch.vue";
import { useRouter } from "vue-router";
import PermissionList from "./PermissionList.vue";
import { User } from "@/types/user";
=======
import { updatePermission, User } from "@nitro_repo/nitro_repo-api-wrapper";
import { useRouter } from "vue-router";
import PermissionList from "./PermissionList.vue";

>>>>>>> 92ff9e08
export default defineComponent({
  props: {
    user: {
      required: true,
      type: Object as () => User,
    },
  },
  setup(props) {
    const permissions = ref(props.user.permissions);
    const token: string | undefined = inject("token");
    const admin = computed(() => {
      return permissions.value.admin;
    });
    const deployer = ref(permissions.value.deployer != undefined);
    const viewer = ref(permissions.value.viewer != undefined);
    if (token == undefined) {
      useRouter().push("login");
    }
    watch(deployer, () => {
      if (deployer.value == true) {
        if (permissions.value.deployer == undefined) {
          permissions.value.deployer = {
            permissions: [],
          };
        }
      } else {
        permissions.value.deployer = undefined;
      }
    });
    watch(viewer, () => {
      if (viewer.value == true) {
        if (permissions.value.viewer == undefined) {
          permissions.value.viewer = {
            permissions: [],
          };
          console.log(permissions.value.viewer);
        }
      } else {
        permissions.value.viewer = undefined;
      }
    });

    return {
      token: token as string,
      permissions,
      admin,
      deployer,
      viewer,
    };
  },
  methods: {
    async updatePermissions() {
<<<<<<< HEAD
      // TODO update permissions
=======
      const response = await updatePermission(
        this.user.username,
        this.permissions,
        this.token
      );
      if (response.ok) {
        this.$notify({
          title: "Updated Permissions",
          type: "info",
        });
      } else {
        this.$notify({
          title: "Unable Update Permissions",
          text: JSON.stringify(response.val.user_friendly_message),
        });
      }
>>>>>>> 92ff9e08
    },
  },
  components: { PermissionList },
});
</script><|MERGE_RESOLUTION|>--- conflicted
+++ resolved
@@ -85,20 +85,17 @@
 .otherPermissions {
   @apply w-full;
 }
+.admin {
+  @apply opacity-50;
+  @apply backdrop-brightness-95;
+}
 </style>
 <script lang="ts">
 import { computed, defineComponent, inject, ref, watch } from "vue";
-<<<<<<< HEAD
-import Switch from "@/components/common/forms/Switch.vue";
-import { useRouter } from "vue-router";
-import PermissionList from "./PermissionList.vue";
-import { User } from "@/types/user";
-=======
 import { updatePermission, User } from "@nitro_repo/nitro_repo-api-wrapper";
 import { useRouter } from "vue-router";
 import PermissionList from "./PermissionList.vue";
 
->>>>>>> 92ff9e08
 export default defineComponent({
   props: {
     user: {
@@ -151,9 +148,6 @@
   },
   methods: {
     async updatePermissions() {
-<<<<<<< HEAD
-      // TODO update permissions
-=======
       const response = await updatePermission(
         this.user.username,
         this.permissions,
@@ -170,7 +164,6 @@
           text: JSON.stringify(response.val.user_friendly_message),
         });
       }
->>>>>>> 92ff9e08
     },
   },
   components: { PermissionList },
