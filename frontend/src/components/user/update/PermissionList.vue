<template>
  <div class="flex flex-col bg-slate-700">
    <div class="flex flex-row p-2">
      <input
        v-on:keypress.enter="addPermission()"
        v-model="permissionBox"
        class="flex-grow rounded-sm text-black p-1 mr-2"
      />
      <box-icon class="cursor-pointer" name="plus-circle"></box-icon>
    </div>
    <ul class="h-24 text-left m-2 overflow-y-auto">
      <li
        class="ml-2 my-1 py-1 flex flex-row border-2 w-11/12"
        v-for="(permission, index) in permissions.permissions"
        v-bind:key="permission"
      >
        <box-icon
          @click="removePermission(index)"
          class="cursor-pointer"
          name="checkbox-minus"
        ></box-icon>

        <pre class="ml-1 text-left"><code>{{permission}}</code></pre>
      </li>
    </ul>
  </div>
</template>

<script lang="ts">
import { defineComponent, ref } from "vue";
<<<<<<< HEAD
import { RepositoryPermissions } from "@/types/user";
=======
import { RepositoryPermissions } from "@nitro_repo/nitro_repo-api-wrapper";

>>>>>>> 92ff9e08
export default defineComponent({
  props: {
    modelValue: {
      required: true,
      type: Object as () => RepositoryPermissions,
    },
  },
  setup(props, { emit }) {
    const permissions = ref(props.modelValue);
    const permissionBox = ref("");
    const handleChange = (): void => {
      emit("update:modelValue", permissions);
    };
    const addPermission = (): void => {
      permissions.value.permissions.push(permissionBox.value);
      permissionBox.value = "";
      handleChange();
    };
    const removePermission = (index: number): void => {
      permissions.value.permissions.splice(index, 1);
      handleChange();
    };
    return {
      permissions,
      handleChange,
      permissionBox,
      addPermission,
      removePermission,
    };
  },
});
</script><|MERGE_RESOLUTION|>--- conflicted
+++ resolved
@@ -28,12 +28,8 @@
 
 <script lang="ts">
 import { defineComponent, ref } from "vue";
-<<<<<<< HEAD
-import { RepositoryPermissions } from "@/types/user";
-=======
 import { RepositoryPermissions } from "@nitro_repo/nitro_repo-api-wrapper";
 
->>>>>>> 92ff9e08
 export default defineComponent({
   props: {
     modelValue: {
