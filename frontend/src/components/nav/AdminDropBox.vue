--- conflicted
+++ resolved
@@ -45,10 +45,7 @@
 import { useRouter } from "vue-router";
 
 export default defineComponent({
-<<<<<<< HEAD
-=======
   emits: ["clicked"],
->>>>>>> 92ff9e08
   setup(props, { emit }) {
     const router = useRouter();
     const adminDropDownUI = ref<HTMLUListElement>();
