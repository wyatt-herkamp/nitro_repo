--- conflicted
+++ resolved
@@ -90,10 +90,7 @@
       required: true,
     },
   },
-<<<<<<< HEAD
-=======
   slots: ["title", "createButton"],
->>>>>>> 92ff9e08
   setup(props) {
     const core = ref<HTMLUListElement>();
     console.log(props.modelValue.length);
