<template>
  <label :for="id" class="flex items-center cursor-pointer h-min m-1 w-fit">
    <div class="relative">
      <input
        ref="input"
        type="checkbox"
        :id="id"
        class="sr-only"
        @change="handleChange()"
      />
      <div class="block bg-gray-600 w-14 h-8 rounded-full"></div>
      <div ref="core" class="switchDot"></div>
    </div>
    <slot></slot>
  </label>
</template>
<style scoped>
.switchDot {
  @apply absolute;
  @apply left-1;
  @apply top-1;
  @apply bg-white;
  @apply w-6;
  @apply h-6;
  @apply rounded-full;
  @apply transition;
}
</style>
<script lang="ts">
import { defineComponent, nextTick, onMounted, ref, watch } from "vue";

export default defineComponent({
  props: {
    modelValue: Boolean,
    id: String,
  },
  setup(props, { emit }) {
    const input = ref<HTMLInputElement>();
    const core = ref<HTMLDivElement>();
    const checked = ref(props.modelValue);
    watch(checked, () => {
      setBackgroundColor();
    });
    const handleChange = (): void => {
      const value = !props.modelValue;
      checked.value = value;
      emit("update:modelValue", value);
      nextTick(() => {
<<<<<<< HEAD
        if (input.value != undefined) {
          input.value.checked = value;
        }
=======
        input.value!.checked = value;
>>>>>>> 92ff9e08
      });
    };
    onMounted(() => {
      if (input.value != undefined) {
        input.value.checked = checked.value;
        setBackgroundColor();
      }
    });
    const setBackgroundColor = (): void => {
      const dotElement = core.value;
<<<<<<< HEAD
      if (dotElement != undefined && input.value != undefined) {
=======
      if (dotElement !== undefined && input.value !== undefined) {
>>>>>>> 92ff9e08
        if (input.value.checked) {
          dotElement.style.backgroundColor = "#48bb78";
          dotElement.style.transform = "translateX(100%)";
        } else {
          dotElement.style.backgroundColor = "";
          dotElement.style.transform = "translateX(0%)";
        }
      } else {
        console.log(dotElement);
      }
    };

    return { handleChange, input, checked, core };
  },
});
</script><|MERGE_RESOLUTION|>--- conflicted
+++ resolved
@@ -46,28 +46,16 @@
       checked.value = value;
       emit("update:modelValue", value);
       nextTick(() => {
-<<<<<<< HEAD
-        if (input.value != undefined) {
-          input.value.checked = value;
-        }
-=======
         input.value!.checked = value;
->>>>>>> 92ff9e08
       });
     };
     onMounted(() => {
-      if (input.value != undefined) {
-        input.value.checked = checked.value;
-        setBackgroundColor();
-      }
+      input.value!.checked = checked.value;
+      setBackgroundColor();
     });
     const setBackgroundColor = (): void => {
       const dotElement = core.value;
-<<<<<<< HEAD
-      if (dotElement != undefined && input.value != undefined) {
-=======
       if (dotElement !== undefined && input.value !== undefined) {
->>>>>>> 92ff9e08
         if (input.value.checked) {
           dotElement.style.backgroundColor = "#48bb78";
           dotElement.style.transform = "translateX(100%)";
