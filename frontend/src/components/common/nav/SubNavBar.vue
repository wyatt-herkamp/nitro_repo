<template>
  <div class="bg-slate-800 md:m-1 rounded-lg">
    <ul class="flex flex-wrap justify-start" ref="menu">
      <slot></slot>
    </ul>
  </div>
</template>

<script lang="ts">
import { defineComponent, provide, reactive, ref, watch } from "vue";
<<<<<<< HEAD

=======
>>>>>>> 92ff9e08
import { MenuProvider } from "./SubNavType";

export default defineComponent({
  props: {
    modelValue: {
      type: String,
      default: "",
    },
  },
  setup(props, { emit }) {
    const menu = ref<HTMLUListElement>();
    const activeIndex = ref<MenuProvider["activeIndex"]>(props.modelValue);
    const addItem: MenuProvider["addItem"] = (item) => {
      items.value[item.index] = item;
    };

    const removeItem: MenuProvider["removeItem"] = (item) => {
      delete items.value[item.index];
    };
    const onClick: MenuProvider["onClick"] = (item) => {
      activeIndex.value = item;
    };
    watch(activeIndex, () => {
      emit("update:modelValue", activeIndex.value);
    });
    const items = ref<MenuProvider["items"]>({});
    provide<MenuProvider>(
      "rootMenu",
      reactive({
        items,
        addItem,
        removeItem,
        onClick,
        activeIndex,
      })
    );
    return { menu };
  },
});
</script><|MERGE_RESOLUTION|>--- conflicted
+++ resolved
@@ -8,10 +8,6 @@
 
 <script lang="ts">
 import { defineComponent, provide, reactive, ref, watch } from "vue";
-<<<<<<< HEAD
-
-=======
->>>>>>> 92ff9e08
 import { MenuProvider } from "./SubNavType";
 
 export default defineComponent({
