import { createRouter, createWebHistory, RouteRecordRaw } from "vue-router";
<<<<<<< HEAD
=======
import Home from "../views/Home.vue";
import Admin from "../views/admin/Admin.vue";
import ViewRepository from "../views/admin/ViewRepository.vue";
import ViewStorage from "../views/admin/ViewStorage.vue";
import ViewUser from "../views/admin/ViewUser.vue";
import Browse from "../views/Browse.vue";
import Upload from "../views/Upload.vue";
import Project from "../views/Project.vue";
import Repository from "../views/Repository.vue";
import Me from "../views/Me.vue";
import Login from "../views/Login.vue";
import { useCookies } from "vue3-cookies";
>>>>>>> 92ff9e08

const routes: Array<RouteRecordRaw> = [
  {
    path: "/",
<<<<<<< HEAD
    name: "Index",
    component: () => import("@/views/index.vue"),
=======
    name: "Home",
    component: Home,
  },
  {
    path: "/me",
    name: "Me",
    component: Me,
    beforeEnter(to, from) {
      return requireAuth(to, from);
    },
>>>>>>> 92ff9e08
  },
  {
    path: "/login",
    name: "Login",
    component: () => import("@/views/login.vue"),
  },
<<<<<<< HEAD
=======

  {
    path: "/admin/:page?",
    name: "Admin",
    component: Admin,
    beforeEnter(to, from) {
      return requireAuth(to, from);
    },
  },
  {
    path: "/admin/repository/:storage/:repo",
    name: "AdminRepoView",
    component: ViewRepository,
    beforeEnter(to, from) {
      return requireAuth(to, from);
    },
  },
  {
    path: "/admin/storage/:storage",
    name: "AdminStorageView",
    component: ViewStorage,
    beforeEnter(to, from) {
      return requireAuth(to, from);
    },
  },
  {
    path: "/admin/user/:user",
    name: "AdminUserView",
    component: ViewUser,
    beforeEnter(to, from) {
      return requireAuth(to, from);
    },
  },
  {
    path: "/upload/:storage/:repo",
    name: "Upload",
    component: Upload,
    beforeEnter(to, from) {
      return requireAuth(to, from);
    },
  },

>>>>>>> 92ff9e08
  {
    path: "/browse/:catchAll(.*)?",
    name: "Browse",
    component: () => import("@/views/Browse.vue"),
  },
  {
    path: "/admin",
    name: "Admin",
    component: () => import("@/views/admin.vue"),
  },
];

const router = createRouter({
  history: createWebHistory(import.meta.env.BASE_URL),
  routes,
});
<<<<<<< HEAD

=======
function requireAuth(to: any, from: any) {
  const { cookies } = useCookies();
  if (cookies.get("token") == undefined) {
    return `login?return=${to.fullPath}`;
  }
  return true;
}
>>>>>>> 92ff9e08
export default router;<|MERGE_RESOLUTION|>--- conflicted
+++ resolved
@@ -1,6 +1,4 @@
 import { createRouter, createWebHistory, RouteRecordRaw } from "vue-router";
-<<<<<<< HEAD
-=======
 import Home from "../views/Home.vue";
 import Admin from "../views/admin/Admin.vue";
 import ViewRepository from "../views/admin/ViewRepository.vue";
@@ -13,15 +11,10 @@
 import Me from "../views/Me.vue";
 import Login from "../views/Login.vue";
 import { useCookies } from "vue3-cookies";
->>>>>>> 92ff9e08
 
 const routes: Array<RouteRecordRaw> = [
   {
     path: "/",
-<<<<<<< HEAD
-    name: "Index",
-    component: () => import("@/views/index.vue"),
-=======
     name: "Home",
     component: Home,
   },
@@ -32,15 +25,12 @@
     beforeEnter(to, from) {
       return requireAuth(to, from);
     },
->>>>>>> 92ff9e08
   },
   {
     path: "/login",
     name: "Login",
-    component: () => import("@/views/login.vue"),
+    component: Login,
   },
-<<<<<<< HEAD
-=======
 
   {
     path: "/admin/:page?",
@@ -83,16 +73,21 @@
     },
   },
 
->>>>>>> 92ff9e08
   {
     path: "/browse/:catchAll(.*)?",
     name: "Browse",
-    component: () => import("@/views/Browse.vue"),
+    component: Browse,
   },
   {
-    path: "/admin",
-    name: "Admin",
-    component: () => import("@/views/admin.vue"),
+    path: "/repository/:storage/:repo",
+    name: "ViewRepository",
+    component: Repository,
+  },
+
+  {
+    path: "/project/:storage/:repo/:id/:version?",
+    name: "Project",
+    component: Project,
   },
 ];
 
@@ -100,9 +95,6 @@
   history: createWebHistory(import.meta.env.BASE_URL),
   routes,
 });
-<<<<<<< HEAD
-
-=======
 function requireAuth(to: any, from: any) {
   const { cookies } = useCookies();
   if (cookies.get("token") == undefined) {
@@ -110,5 +102,4 @@
   }
   return true;
 }
->>>>>>> 92ff9e08
 export default router;