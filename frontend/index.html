--- conflicted
+++ resolved
@@ -1,43 +1,36 @@
 <!DOCTYPE html>
 <html lang="en">
-<head>
-    <meta charset="UTF-8"/>
-    <link href="/icon.png" rel="icon"/>
-    <link href="/icon-64.png" rel="icon" sizes="64x64"/>
-    <link href="/icon-128.png" rel="icon" sizes="128x128"/>
+  <head>
+    <meta charset="UTF-8" />
+    <link href="/icon.png" rel="icon" />
+    <link href="/icon-64.png" rel="icon" sizes="64x64" />
+    <link href="/icon-128.png" rel="icon" sizes="128x128" />
     <% if(!isDev){ %>
     <!-- Base Tags -->
     <title>{{title}}</title>
-    <meta content="{{description}}" property="description"/>
-    <base href="{{base_url}}" target="_blank"/>
+    <meta property="description" content="{{description}}" />
+    <base href="{{base_url}}" target="_blank" />
     <!-- Open Graph -->
-    <meta content="{{title}}" property="og:title"/>
-    <meta content="{{description}}" property="og:description"/>
-    <meta content="{{base_url}}/icon-128.png" property="og:image"/>
-    <meta content="{{base_url}}" property="og:url"/>
-    <meta content="website" property="og:type"/>
+    <meta property="og:title" content="{{title}}" />
+    <meta property="og:description" content="{{description}}" />
+    <meta property="og:image" content="{{base_url}}/icon-128.png" />
+    <meta property="og:url" content="{{base_url}}" />
+    <meta property="og:type" content="website" />
     <!-- Twitter Card -->
-<<<<<<< HEAD
-    <meta content="summary" property="twitter:card"/>
-    <meta content="{{title}}" property="twitter:title"/>
-    <meta content="{{description}}" property="twitter:description"/>
-    <% } else { %>
-=======
     <meta property="twitter:card" content="summary" />
     <meta property="twitter:title" content="{{title}}" />
     <meta property="twitter:description" content="{{description}}" />
->>>>>>> 92ff9e08
     <title>Nitro Repo</title>
     <meta
-            content="An Open Source and easy to use Artifact Manager. (Development Mode)"
-            property="description"
+      property="description"
+      content="An Open Source and easy to use Artifact Manager. (Development Mode)"
     />
     <% } %>
-    <meta content="width=device-width, initial-scale=1.0" name="viewport"/>
-</head>
 
-<body>
-<div id="app"></div>
-<script src="/src/main.ts" type="module"></script>
-</body>
+    <meta content="width=device-width, initial-scale=1.0" name="viewport" />
+  </head>
+  <body>
+    <div id="app"></div>
+    <script src="/src/main.ts" type="module"></script>
+  </body>
 </html>