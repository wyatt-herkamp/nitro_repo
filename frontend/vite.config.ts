--- conflicted
+++ resolved
@@ -1,8 +1,10 @@
+// @ts-ignore
 import path from "path";
 import { defineConfig } from "vite";
 import vue from "@vitejs/plugin-vue";
 
 import Components from "unplugin-vue-components/vite";
+import { ElementPlusResolver } from "unplugin-vue-components/resolvers";
 import { ViteEjsPlugin } from "vite-plugin-ejs";
 
 // https://vitejs.dev/config/
@@ -16,13 +18,10 @@
   css: {
     preprocessorOptions: {
       scss: {
-        additionalData: '@use "~/styles/element/index.scss" as *;',
+        additionalData: `@use "~/styles/element/index.scss" as *;`,
       },
     },
   },
-<<<<<<< HEAD
-  plugins: [vue(), ViteEjsPlugin(), Components({})],
-=======
   plugins: [
     vue({
       template: {
@@ -43,5 +42,4 @@
       ],
     }),
   ],
->>>>>>> 92ff9e08
 });